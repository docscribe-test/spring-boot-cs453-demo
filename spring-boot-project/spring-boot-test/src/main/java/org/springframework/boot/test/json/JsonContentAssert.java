/*
 * Copyright 2012-2019 the original author or authors.
 *
 * Licensed under the Apache License, Version 2.0 (the "License");
 * you may not use this file except in compliance with the License.
 * You may obtain a copy of the License at
 *
 *      https://www.apache.org/licenses/LICENSE-2.0
 *
 * Unless required by applicable law or agreed to in writing, software
 * distributed under the License is distributed on an "AS IS" BASIS,
 * WITHOUT WARRANTIES OR CONDITIONS OF ANY KIND, either express or implied.
 * See the License for the specific language governing permissions and
 * limitations under the License.
 */

package org.springframework.boot.test.json;

import java.io.File;
import java.io.InputStream;
import java.nio.charset.Charset;
import java.util.List;
import java.util.Map;

import com.jayway.jsonpath.Configuration;
import com.jayway.jsonpath.JsonPath;
import org.assertj.core.api.AbstractAssert;
import org.assertj.core.api.AbstractBooleanAssert;
import org.assertj.core.api.AbstractCharSequenceAssert;
import org.assertj.core.api.AbstractObjectAssert;
import org.assertj.core.api.Assert;
import org.assertj.core.api.Assertions;
import org.assertj.core.api.ListAssert;
import org.assertj.core.api.MapAssert;
import org.skyscreamer.jsonassert.JSONCompare;
import org.skyscreamer.jsonassert.JSONCompareMode;
import org.skyscreamer.jsonassert.JSONCompareResult;
import org.skyscreamer.jsonassert.comparator.JSONComparator;

import org.springframework.core.io.Resource;
import org.springframework.util.ObjectUtils;
import org.springframework.util.StringUtils;

/**
 * AssertJ {@link Assert} for {@link JsonContent}.
 *
 * @author Phillip Webb
 * @author Andy Wilkinson
 * @author Diego Berrueta
 * @author Camille Vienot
 * @since 1.4.0
 */
public class JsonContentAssert extends AbstractAssert<JsonContentAssert, CharSequence> {

	private final JsonLoader loader;

	private final Configuration configuration;

	/**
	 * Create a new {@link JsonContentAssert} instance that will load resources as UTF-8.
	 * @param resourceLoadClass the source class used to load resources
	 * @param json the actual JSON content
	 */
	public JsonContentAssert(Class<?> resourceLoadClass, CharSequence json) {
		this(resourceLoadClass, null, json);
	}

	/**
	 * Create a new {@link JsonContentAssert} instance that will load resources in the
	 * given {@code charset}.
	 * @param resourceLoadClass the source class used to load resources
	 * @param charset the charset of the JSON resources
	 * @param json the actual JSON content
	 * @since 1.4.1
	 */
	public JsonContentAssert(Class<?> resourceLoadClass, Charset charset, CharSequence json) {
		this(resourceLoadClass, charset, json, Configuration.defaultConfiguration());
	}

	/**
	 * Create a new {@link JsonContentAssert} instance that will load resources in the
	 * given {@code charset}.
	 * @param resourceLoadClass the source class used to load resources
	 * @param charset the charset of the JSON resources
	 * @param json the actual JSON content
	 * @param configuration the json-path configuration
	 */
	JsonContentAssert(Class<?> resourceLoadClass, Charset charset, CharSequence json, Configuration configuration) {
		super(json, JsonContentAssert.class);
		this.configuration = configuration;
		this.loader = new JsonLoader(resourceLoadClass, charset);
	}

	/**
	 * Overridden version of {@code isEqualTo} to perform JSON tests based on the object
	 * type.
	 * @see org.assertj.core.api.AbstractAssert#isEqualTo(java.lang.Object)
	 */
	@Override
	public JsonContentAssert isEqualTo(Object expected) {
		if (expected == null || expected instanceof CharSequence) {
			return isEqualToJson((CharSequence) expected);
		}
		if (expected instanceof byte[]) {
			return isEqualToJson((byte[]) expected);
		}
		if (expected instanceof File) {
			return isEqualToJson((File) expected);
		}
		if (expected instanceof InputStream) {
			return isEqualToJson((InputStream) expected);
		}
		if (expected instanceof Resource) {
			return isEqualToJson((Resource) expected);
		}
<<<<<<< HEAD
		failWithMessage("Unsupported type for JSON assert {}", expected.getClass());
		return null;
=======
		throw new AssertionError("Unsupported type for JSON assert " + expected.getClass());
>>>>>>> 24925c3d
	}

	/**
	 * Verifies that the actual value is {@link JSONCompareMode#LENIENT leniently} equal
	 * to the specified JSON. The {@code expected} value can contain the JSON itself or,
	 * if it ends with {@code .json}, the name of a resource to be loaded using
	 * {@code resourceLoadClass}.
	 * @param expected the expected JSON or the name of a resource containing the expected
	 * JSON
	 * @return {@code this} assertion object
	 * @throws AssertionError if the actual JSON value is not equal to the given one
	 */
	public JsonContentAssert isEqualToJson(CharSequence expected) {
		String expectedJson = this.loader.getJson(expected);
		return assertNotFailed(compare(expectedJson, JSONCompareMode.LENIENT));
	}

	/**
	 * Verifies that the actual value is {@link JSONCompareMode#LENIENT leniently} equal
	 * to the specified JSON resource.
	 * @param path the name of a resource containing the expected JSON
	 * @param resourceLoadClass the source class used to load the resource
	 * @return {@code this} assertion object
	 * @throws AssertionError if the actual JSON value is not equal to the given one
	 */
	public JsonContentAssert isEqualToJson(String path, Class<?> resourceLoadClass) {
		String expectedJson = this.loader.getJson(path, resourceLoadClass);
		return assertNotFailed(compare(expectedJson, JSONCompareMode.LENIENT));
	}

	/**
	 * Verifies that the actual value is {@link JSONCompareMode#LENIENT leniently} equal
	 * to the specified JSON bytes.
	 * @param expected the expected JSON bytes
	 * @return {@code this} assertion object
	 * @throws AssertionError if the actual JSON value is not equal to the given one
	 */
	public JsonContentAssert isEqualToJson(byte[] expected) {
		String expectedJson = this.loader.getJson(expected);
		return assertNotFailed(compare(expectedJson, JSONCompareMode.LENIENT));
	}

	/**
	 * Verifies that the actual value is {@link JSONCompareMode#LENIENT leniently} equal
	 * to the specified JSON file.
	 * @param expected a file containing the expected JSON
	 * @return {@code this} assertion object
	 * @throws AssertionError if the actual JSON value is not equal to the given one
	 */
	public JsonContentAssert isEqualToJson(File expected) {
		String expectedJson = this.loader.getJson(expected);
		return assertNotFailed(compare(expectedJson, JSONCompareMode.LENIENT));
	}

	/**
	 * Verifies that the actual value is {@link JSONCompareMode#LENIENT leniently} equal
	 * to the specified JSON input stream.
	 * @param expected an input stream containing the expected JSON
	 * @return {@code this} assertion object
	 * @throws AssertionError if the actual JSON value is not equal to the given one
	 */
	public JsonContentAssert isEqualToJson(InputStream expected) {
		String expectedJson = this.loader.getJson(expected);
		return assertNotFailed(compare(expectedJson, JSONCompareMode.LENIENT));
	}

	/**
	 * Verifies that the actual value is {@link JSONCompareMode#LENIENT leniently} equal
	 * to the specified JSON resource.
	 * @param expected a resource containing the expected JSON
	 * @return {@code this} assertion object
	 * @throws AssertionError if the actual JSON value is not equal to the given one
	 */
	public JsonContentAssert isEqualToJson(Resource expected) {
		String expectedJson = this.loader.getJson(expected);
		return assertNotFailed(compare(expectedJson, JSONCompareMode.LENIENT));
	}

	/**
	 * Verifies that the actual value is {@link JSONCompareMode#STRICT strictly} equal to
	 * the specified JSON. The {@code expected} value can contain the JSON itself or, if
	 * it ends with {@code .json}, the name of a resource to be loaded using
	 * {@code resourceLoadClass}.
	 * @param expected the expected JSON or the name of a resource containing the expected
	 * JSON
	 * @return {@code this} assertion object
	 * @throws AssertionError if the actual JSON value is not equal to the given one
	 */
	public JsonContentAssert isStrictlyEqualToJson(CharSequence expected) {
		String expectedJson = this.loader.getJson(expected);
		return assertNotFailed(compare(expectedJson, JSONCompareMode.STRICT));
	}

	/**
	 * Verifies that the actual value is {@link JSONCompareMode#STRICT strictly} equal to
	 * the specified JSON resource.
	 * @param path the name of a resource containing the expected JSON
	 * @param resourceLoadClass the source class used to load the resource
	 * @return {@code this} assertion object
	 * @throws AssertionError if the actual JSON value is not equal to the given one
	 */
	public JsonContentAssert isStrictlyEqualToJson(String path, Class<?> resourceLoadClass) {
		String expectedJson = this.loader.getJson(path, resourceLoadClass);
		return assertNotFailed(compare(expectedJson, JSONCompareMode.STRICT));
	}

	/**
	 * Verifies that the actual value is {@link JSONCompareMode#STRICT strictly} equal to
	 * the specified JSON bytes.
	 * @param expected the expected JSON bytes
	 * @return {@code this} assertion object
	 * @throws AssertionError if the actual JSON value is not equal to the given one
	 */
	public JsonContentAssert isStrictlyEqualToJson(byte[] expected) {
		return assertNotFailed(compare(this.loader.getJson(expected), JSONCompareMode.STRICT));
	}

	/**
	 * Verifies that the actual value is {@link JSONCompareMode#STRICT strictly} equal to
	 * the specified JSON file.
	 * @param expected a file containing the expected JSON
	 * @return {@code this} assertion object
	 * @throws AssertionError if the actual JSON value is not equal to the given one
	 */
	public JsonContentAssert isStrictlyEqualToJson(File expected) {
		String expectedJson = this.loader.getJson(expected);
		return assertNotFailed(compare(expectedJson, JSONCompareMode.STRICT));
	}

	/**
	 * Verifies that the actual value is {@link JSONCompareMode#STRICT strictly} equal to
	 * the specified JSON input stream.
	 * @param expected an input stream containing the expected JSON
	 * @return {@code this} assertion object
	 * @throws AssertionError if the actual JSON value is not equal to the given one
	 */
	public JsonContentAssert isStrictlyEqualToJson(InputStream expected) {
		String expectedJson = this.loader.getJson(expected);
		return assertNotFailed(compare(expectedJson, JSONCompareMode.STRICT));
	}

	/**
	 * Verifies that the actual value is {@link JSONCompareMode#STRICT strictly} equal to
	 * the specified JSON resource.
	 * @param expected a resource containing the expected JSON
	 * @return {@code this} assertion object
	 * @throws AssertionError if the actual JSON value is not equal to the given one
	 */
	public JsonContentAssert isStrictlyEqualToJson(Resource expected) {
		String expectedJson = this.loader.getJson(expected);
		return assertNotFailed(compare(expectedJson, JSONCompareMode.STRICT));
	}

	/**
	 * Verifies that the actual value is equal to the specified JSON. The {@code expected}
	 * value can contain the JSON itself or, if it ends with {@code .json}, the name of a
	 * resource to be loaded using {@code resourceLoadClass}.
	 * @param expected the expected JSON or the name of a resource containing the expected
	 * JSON
	 * @param compareMode the compare mode used when checking
	 * @return {@code this} assertion object
	 * @throws AssertionError if the actual JSON value is not equal to the given one
	 */
	public JsonContentAssert isEqualToJson(CharSequence expected, JSONCompareMode compareMode) {
		String expectedJson = this.loader.getJson(expected);
		return assertNotFailed(compare(expectedJson, compareMode));
	}

	/**
	 * Verifies that the actual value is equal to the specified JSON resource.
	 * @param path the name of a resource containing the expected JSON
	 * @param resourceLoadClass the source class used to load the resource
	 * @param compareMode the compare mode used when checking
	 * @return {@code this} assertion object
	 * @throws AssertionError if the actual JSON value is not equal to the given one
	 */
	public JsonContentAssert isEqualToJson(String path, Class<?> resourceLoadClass, JSONCompareMode compareMode) {
		String expectedJson = this.loader.getJson(path, resourceLoadClass);
		return assertNotFailed(compare(expectedJson, compareMode));
	}

	/**
	 * Verifies that the actual value is equal to the specified JSON bytes.
	 * @param expected the expected JSON bytes
	 * @param compareMode the compare mode used when checking
	 * @return {@code this} assertion object
	 * @throws AssertionError if the actual JSON value is not equal to the given one
	 */
	public JsonContentAssert isEqualToJson(byte[] expected, JSONCompareMode compareMode) {
		String expectedJson = this.loader.getJson(expected);
		return assertNotFailed(compare(expectedJson, compareMode));
	}

	/**
	 * Verifies that the actual value is equal to the specified JSON file.
	 * @param expected a file containing the expected JSON
	 * @param compareMode the compare mode used when checking
	 * @return {@code this} assertion object
	 * @throws AssertionError if the actual JSON value is not equal to the given one
	 */
	public JsonContentAssert isEqualToJson(File expected, JSONCompareMode compareMode) {
		String expectedJson = this.loader.getJson(expected);
		return assertNotFailed(compare(expectedJson, compareMode));
	}

	/**
	 * Verifies that the actual value is equal to the specified JSON input stream.
	 * @param expected an input stream containing the expected JSON
	 * @param compareMode the compare mode used when checking
	 * @return {@code this} assertion object
	 * @throws AssertionError if the actual JSON value is not equal to the given one
	 */
	public JsonContentAssert isEqualToJson(InputStream expected, JSONCompareMode compareMode) {
		return assertNotFailed(compare(this.loader.getJson(expected), compareMode));
	}

	/**
	 * Verifies that the actual value is equal to the specified JSON resource.
	 * @param expected a resource containing the expected JSON
	 * @param compareMode the compare mode used when checking
	 * @return {@code this} assertion object
	 * @throws AssertionError if the actual JSON value is not equal to the given one
	 */
	public JsonContentAssert isEqualToJson(Resource expected, JSONCompareMode compareMode) {
		String expectedJson = this.loader.getJson(expected);
		return assertNotFailed(compare(expectedJson, compareMode));
	}

	/**
	 * Verifies that the actual value is equal to the specified JSON. The {@code expected}
	 * value can contain the JSON itself or, if it ends with {@code .json}, the name of a
	 * resource to be loaded using {@code resourceLoadClass}.
	 * @param expected the expected JSON or the name of a resource containing the expected
	 * JSON
	 * @param comparator the comparator used when checking
	 * @return {@code this} assertion object
	 * @throws AssertionError if the actual JSON value is not equal to the given one
	 */
	public JsonContentAssert isEqualToJson(CharSequence expected, JSONComparator comparator) {
		String expectedJson = this.loader.getJson(expected);
		return assertNotFailed(compare(expectedJson, comparator));
	}

	/**
	 * Verifies that the actual value is equal to the specified JSON resource.
	 * @param path the name of a resource containing the expected JSON
	 * @param resourceLoadClass the source class used to load the resource
	 * @param comparator the comparator used when checking
	 * @return {@code this} assertion object
	 * @throws AssertionError if the actual JSON value is not equal to the given one
	 */
	public JsonContentAssert isEqualToJson(String path, Class<?> resourceLoadClass, JSONComparator comparator) {
		String expectedJson = this.loader.getJson(path, resourceLoadClass);
		return assertNotFailed(compare(expectedJson, comparator));
	}

	/**
	 * Verifies that the actual value is equal to the specified JSON bytes.
	 * @param expected the expected JSON bytes
	 * @param comparator the comparator used when checking
	 * @return {@code this} assertion object
	 * @throws AssertionError if the actual JSON value is not equal to the given one
	 */
	public JsonContentAssert isEqualToJson(byte[] expected, JSONComparator comparator) {
		String expectedJson = this.loader.getJson(expected);
		return assertNotFailed(compare(expectedJson, comparator));
	}

	/**
	 * Verifies that the actual value is equal to the specified JSON file.
	 * @param expected a file containing the expected JSON
	 * @param comparator the comparator used when checking
	 * @return {@code this} assertion object
	 * @throws AssertionError if the actual JSON value is not equal to the given one
	 */
	public JsonContentAssert isEqualToJson(File expected, JSONComparator comparator) {
		String expectedJson = this.loader.getJson(expected);
		return assertNotFailed(compare(expectedJson, comparator));
	}

	/**
	 * Verifies that the actual value is equal to the specified JSON input stream.
	 * @param expected an input stream containing the expected JSON
	 * @param comparator the comparator used when checking
	 * @return {@code this} assertion object
	 * @throws AssertionError if the actual JSON value is not equal to the given one
	 */
	public JsonContentAssert isEqualToJson(InputStream expected, JSONComparator comparator) {
		String expectedJson = this.loader.getJson(expected);
		return assertNotFailed(compare(expectedJson, comparator));
	}

	/**
	 * Verifies that the actual value is equal to the specified JSON resource.
	 * @param expected a resource containing the expected JSON
	 * @param comparator the comparator used when checking
	 * @return {@code this} assertion object
	 * @throws AssertionError if the actual JSON value is not equal to the given one
	 */
	public JsonContentAssert isEqualToJson(Resource expected, JSONComparator comparator) {
		String expectedJson = this.loader.getJson(expected);
		return assertNotFailed(compare(expectedJson, comparator));
	}

	/**
	 * Overridden version of {@code isNotEqualTo} to perform JSON tests based on the
	 * object type.
	 * @see org.assertj.core.api.AbstractAssert#isEqualTo(java.lang.Object)
	 */
	@Override
	public JsonContentAssert isNotEqualTo(Object expected) {
		if (expected == null || expected instanceof CharSequence) {
			return isNotEqualToJson((CharSequence) expected);
		}
		if (expected instanceof byte[]) {
			return isNotEqualToJson((byte[]) expected);
		}
		if (expected instanceof File) {
			return isNotEqualToJson((File) expected);
		}
		if (expected instanceof InputStream) {
			return isNotEqualToJson((InputStream) expected);
		}
		if (expected instanceof Resource) {
			return isNotEqualToJson((Resource) expected);
		}
<<<<<<< HEAD
		failWithMessage("Unsupported type for JSON assert {}", expected.getClass());
		return null;
=======
		throw new AssertionError("Unsupported type for JSON assert " + expected.getClass());
>>>>>>> 24925c3d
	}

	/**
	 * Verifies that the actual value is not {@link JSONCompareMode#LENIENT leniently}
	 * equal to the specified JSON. The {@code expected} value can contain the JSON itself
	 * or, if it ends with {@code .json}, the name of a resource to be loaded using
	 * {@code resourceLoadClass}.
	 * @param expected the expected JSON or the name of a resource containing the expected
	 * JSON
	 * @return {@code this} assertion object
	 * @throws AssertionError if the actual JSON value is equal to the given one
	 */
	public JsonContentAssert isNotEqualToJson(CharSequence expected) {
		String expectedJson = this.loader.getJson(expected);
		return assertNotPassed(compare(expectedJson, JSONCompareMode.LENIENT));
	}

	/**
	 * Verifies that the actual value is not {@link JSONCompareMode#LENIENT leniently}
	 * equal to the specified JSON resource.
	 * @param path the name of a resource containing the expected JSON
	 * @param resourceLoadClass the source class used to load the resource
	 * @return {@code this} assertion object
	 * @throws AssertionError if the actual JSON value is equal to the given one
	 */
	public JsonContentAssert isNotEqualToJson(String path, Class<?> resourceLoadClass) {
		String expectedJson = this.loader.getJson(path, resourceLoadClass);
		return assertNotPassed(compare(expectedJson, JSONCompareMode.LENIENT));
	}

	/**
	 * Verifies that the actual value is not {@link JSONCompareMode#LENIENT leniently}
	 * equal to the specified JSON bytes.
	 * @param expected the expected JSON bytes
	 * @return {@code this} assertion object
	 * @throws AssertionError if the actual JSON value is equal to the given one
	 */
	public JsonContentAssert isNotEqualToJson(byte[] expected) {
		String expectedJson = this.loader.getJson(expected);
		return assertNotPassed(compare(expectedJson, JSONCompareMode.LENIENT));
	}

	/**
	 * Verifies that the actual value is not {@link JSONCompareMode#LENIENT leniently}
	 * equal to the specified JSON file.
	 * @param expected a file containing the expected JSON
	 * @return {@code this} assertion object
	 * @throws AssertionError if the actual JSON value is equal to the given one
	 */
	public JsonContentAssert isNotEqualToJson(File expected) {
		String expectedJson = this.loader.getJson(expected);
		return assertNotPassed(compare(expectedJson, JSONCompareMode.LENIENT));
	}

	/**
	 * Verifies that the actual value is not {@link JSONCompareMode#LENIENT leniently}
	 * equal to the specified JSON input stream.
	 * @param expected an input stream containing the expected JSON
	 * @return {@code this} assertion object
	 * @throws AssertionError if the actual JSON value is equal to the given one
	 */
	public JsonContentAssert isNotEqualToJson(InputStream expected) {
		String expectedJson = this.loader.getJson(expected);
		return assertNotPassed(compare(expectedJson, JSONCompareMode.LENIENT));
	}

	/**
	 * Verifies that the actual value is not {@link JSONCompareMode#LENIENT leniently}
	 * equal to the specified JSON resource.
	 * @param expected a resource containing the expected JSON
	 * @return {@code this} assertion object
	 * @throws AssertionError if the actual JSON value is equal to the given one
	 */
	public JsonContentAssert isNotEqualToJson(Resource expected) {
		return assertNotPassed(compare(this.loader.getJson(expected), JSONCompareMode.LENIENT));
	}

	/**
	 * Verifies that the actual value is not {@link JSONCompareMode#STRICT strictly} equal
	 * to the specified JSON. The {@code expected} value can contain the JSON itself or,
	 * if it ends with {@code .json}, the name of a resource to be loaded using
	 * {@code resourceLoadClass}.
	 * @param expected the expected JSON or the name of a resource containing the expected
	 * JSON
	 * @return {@code this} assertion object
	 * @throws AssertionError if the actual JSON value is equal to the given one
	 */
	public JsonContentAssert isNotStrictlyEqualToJson(CharSequence expected) {
		String expectedJson = this.loader.getJson(expected);
		return assertNotPassed(compare(expectedJson, JSONCompareMode.STRICT));
	}

	/**
	 * Verifies that the actual value is not {@link JSONCompareMode#STRICT strictly} equal
	 * to the specified JSON resource.
	 * @param path the name of a resource containing the expected JSON
	 * @param resourceLoadClass the source class used to load the resource
	 * @return {@code this} assertion object
	 * @throws AssertionError if the actual JSON value is equal to the given one
	 */
	public JsonContentAssert isNotStrictlyEqualToJson(String path, Class<?> resourceLoadClass) {
		String expectedJson = this.loader.getJson(path, resourceLoadClass);
		return assertNotPassed(compare(expectedJson, JSONCompareMode.STRICT));
	}

	/**
	 * Verifies that the actual value is not {@link JSONCompareMode#STRICT strictly} equal
	 * to the specified JSON bytes.
	 * @param expected the expected JSON bytes
	 * @return {@code this} assertion object
	 * @throws AssertionError if the actual JSON value is equal to the given one
	 */
	public JsonContentAssert isNotStrictlyEqualToJson(byte[] expected) {
		String expectedJson = this.loader.getJson(expected);
		return assertNotPassed(compare(expectedJson, JSONCompareMode.STRICT));
	}

	/**
	 * Verifies that the actual value is not {@link JSONCompareMode#STRICT strictly} equal
	 * to the specified JSON file.
	 * @param expected a file containing the expected JSON
	 * @return {@code this} assertion object
	 * @throws AssertionError if the actual JSON value is equal to the given one
	 */
	public JsonContentAssert isNotStrictlyEqualToJson(File expected) {
		String expectedJson = this.loader.getJson(expected);
		return assertNotPassed(compare(expectedJson, JSONCompareMode.STRICT));
	}

	/**
	 * Verifies that the actual value is not {@link JSONCompareMode#STRICT strictly} equal
	 * to the specified JSON input stream.
	 * @param expected an input stream containing the expected JSON
	 * @return {@code this} assertion object
	 * @throws AssertionError if the actual JSON value is equal to the given one
	 */
	public JsonContentAssert isNotStrictlyEqualToJson(InputStream expected) {
		String expectedJson = this.loader.getJson(expected);
		return assertNotPassed(compare(expectedJson, JSONCompareMode.STRICT));
	}

	/**
	 * Verifies that the actual value is not {@link JSONCompareMode#STRICT strictly} equal
	 * to the specified JSON resource.
	 * @param expected a resource containing the expected JSON
	 * @return {@code this} assertion object
	 * @throws AssertionError if the actual JSON value is equal to the given one
	 */
	public JsonContentAssert isNotStrictlyEqualToJson(Resource expected) {
		String expectedJson = this.loader.getJson(expected);
		return assertNotPassed(compare(expectedJson, JSONCompareMode.STRICT));
	}

	/**
	 * Verifies that the actual value is not equal to the specified JSON. The
	 * {@code expected} value can contain the JSON itself or, if it ends with
	 * {@code .json}, the name of a resource to be loaded using {@code resourceLoadClass}.
	 * @param expected the expected JSON or the name of a resource containing the expected
	 * JSON
	 * @param compareMode the compare mode used when checking
	 * @return {@code this} assertion object
	 * @throws AssertionError if the actual JSON value is equal to the given one
	 */
	public JsonContentAssert isNotEqualToJson(CharSequence expected, JSONCompareMode compareMode) {
		String expectedJson = this.loader.getJson(expected);
		return assertNotPassed(compare(expectedJson, compareMode));
	}

	/**
	 * Verifies that the actual value is not equal to the specified JSON resource.
	 * @param path the name of a resource containing the expected JSON
	 * @param resourceLoadClass the source class used to load the resource
	 * @param compareMode the compare mode used when checking
	 * @return {@code this} assertion object
	 * @throws AssertionError if the actual JSON value is equal to the given one
	 */
	public JsonContentAssert isNotEqualToJson(String path, Class<?> resourceLoadClass, JSONCompareMode compareMode) {
		String expectedJson = this.loader.getJson(path, resourceLoadClass);
		return assertNotPassed(compare(expectedJson, compareMode));
	}

	/**
	 * Verifies that the actual value is not equal to the specified JSON bytes.
	 * @param expected the expected JSON bytes
	 * @param compareMode the compare mode used when checking
	 * @return {@code this} assertion object
	 * @throws AssertionError if the actual JSON value is equal to the given one
	 */
	public JsonContentAssert isNotEqualToJson(byte[] expected, JSONCompareMode compareMode) {
		String expectedJson = this.loader.getJson(expected);
		return assertNotPassed(compare(expectedJson, compareMode));
	}

	/**
	 * Verifies that the actual value is not equal to the specified JSON file.
	 * @param expected a file containing the expected JSON
	 * @param compareMode the compare mode used when checking
	 * @return {@code this} assertion object
	 * @throws AssertionError if the actual JSON value is equal to the given one
	 */
	public JsonContentAssert isNotEqualToJson(File expected, JSONCompareMode compareMode) {
		String expectedJson = this.loader.getJson(expected);
		return assertNotPassed(compare(expectedJson, compareMode));
	}

	/**
	 * Verifies that the actual value is not equal to the specified JSON input stream.
	 * @param expected an input stream containing the expected JSON
	 * @param compareMode the compare mode used when checking
	 * @return {@code this} assertion object
	 * @throws AssertionError if the actual JSON value is equal to the given one
	 */
	public JsonContentAssert isNotEqualToJson(InputStream expected, JSONCompareMode compareMode) {
		String expectedJson = this.loader.getJson(expected);
		return assertNotPassed(compare(expectedJson, compareMode));
	}

	/**
	 * Verifies that the actual value is not equal to the specified JSON resource.
	 * @param expected a resource containing the expected JSON
	 * @param compareMode the compare mode used when checking
	 * @return {@code this} assertion object
	 * @throws AssertionError if the actual JSON value is equal to the given one
	 */
	public JsonContentAssert isNotEqualToJson(Resource expected, JSONCompareMode compareMode) {
		String expectedJson = this.loader.getJson(expected);
		return assertNotPassed(compare(expectedJson, compareMode));
	}

	/**
	 * Verifies that the actual value is not equal to the specified JSON. The
	 * {@code expected} value can contain the JSON itself or, if it ends with
	 * {@code .json}, the name of a resource to be loaded using {@code resourceLoadClass}.
	 * @param expected the expected JSON or the name of a resource containing the expected
	 * JSON
	 * @param comparator the comparator used when checking
	 * @return {@code this} assertion object
	 * @throws AssertionError if the actual JSON value is equal to the given one
	 */
	public JsonContentAssert isNotEqualToJson(CharSequence expected, JSONComparator comparator) {
		String expectedJson = this.loader.getJson(expected);
		return assertNotPassed(compare(expectedJson, comparator));
	}

	/**
	 * Verifies that the actual value is not equal to the specified JSON resource.
	 * @param path the name of a resource containing the expected JSON
	 * @param resourceLoadClass the source class used to load the resource
	 * @param comparator the comparator used when checking
	 * @return {@code this} assertion object
	 * @throws AssertionError if the actual JSON value is equal to the given one
	 */
	public JsonContentAssert isNotEqualToJson(String path, Class<?> resourceLoadClass, JSONComparator comparator) {
		String expectedJson = this.loader.getJson(path, resourceLoadClass);
		return assertNotPassed(compare(expectedJson, comparator));
	}

	/**
	 * Verifies that the actual value is not equal to the specified JSON bytes.
	 * @param expected the expected JSON bytes
	 * @param comparator the comparator used when checking
	 * @return {@code this} assertion object
	 * @throws AssertionError if the actual JSON value is equal to the given one
	 */
	public JsonContentAssert isNotEqualToJson(byte[] expected, JSONComparator comparator) {
		String expectedJson = this.loader.getJson(expected);
		return assertNotPassed(compare(expectedJson, comparator));
	}

	/**
	 * Verifies that the actual value is not equal to the specified JSON file.
	 * @param expected a file containing the expected JSON
	 * @param comparator the comparator used when checking
	 * @return {@code this} assertion object
	 * @throws AssertionError if the actual JSON value is equal to the given one
	 */
	public JsonContentAssert isNotEqualToJson(File expected, JSONComparator comparator) {
		String expectedJson = this.loader.getJson(expected);
		return assertNotPassed(compare(expectedJson, comparator));
	}

	/**
	 * Verifies that the actual value is not equal to the specified JSON input stream.
	 * @param expected an input stream containing the expected JSON
	 * @param comparator the comparator used when checking
	 * @return {@code this} assertion object
	 * @throws AssertionError if the actual JSON value is equal to the given one
	 */
	public JsonContentAssert isNotEqualToJson(InputStream expected, JSONComparator comparator) {
		String expectedJson = this.loader.getJson(expected);
		return assertNotPassed(compare(expectedJson, comparator));
	}

	/**
	 * Verifies that the actual value is not equal to the specified JSON resource.
	 * @param expected a resource containing the expected JSON
	 * @param comparator the comparator used when checking
	 * @return {@code this} assertion object
	 * @throws AssertionError if the actual JSON value is equal to the given one
	 */
	public JsonContentAssert isNotEqualToJson(Resource expected, JSONComparator comparator) {
		String expectedJson = this.loader.getJson(expected);
		return assertNotPassed(compare(expectedJson, comparator));
	}

	/**
	 * Verify that the actual value at the given JSON path produces a non-null result. If
	 * the JSON path expression is not {@linkplain JsonPath#isDefinite() definite}, this
	 * method verifies that the value at the given path is not <em>empty</em>.
	 * @param expression the {@link JsonPath} expression
	 * @param args arguments to parameterize the {@code JsonPath} expression with, using
	 * formatting specifiers defined in {@link String#format(String, Object...)}
	 * @return {@code this} assertion object
	 * @throws AssertionError if the value at the given path is missing
	 */
	public JsonContentAssert hasJsonPathValue(CharSequence expression, Object... args) {
		new JsonPathValue(expression, args).assertHasValue(Object.class, "an object");
		return this;
	}

	/**
	 * Verify that the actual value at the given JSON path produces a non-null string
	 * result.
	 * @param expression the {@link JsonPath} expression
	 * @param args arguments to parameterize the {@code JsonPath} expression with, using
	 * formatting specifiers defined in {@link String#format(String, Object...)}
	 * @return {@code this} assertion object
	 * @throws AssertionError if the value at the given path is missing or not a string
	 */
	public JsonContentAssert hasJsonPathStringValue(CharSequence expression, Object... args) {
		new JsonPathValue(expression, args).assertHasValue(String.class, "a string");
		return this;
	}

	/**
	 * Verify that the actual value at the given JSON path produces a non-null number
	 * result.
	 * @param expression the {@link JsonPath} expression
	 * @param args arguments to parameterize the {@code JsonPath} expression with, using
	 * formatting specifiers defined in {@link String#format(String, Object...)}
	 * @return {@code this} assertion object
	 * @throws AssertionError if the value at the given path is missing or not a number
	 */
	public JsonContentAssert hasJsonPathNumberValue(CharSequence expression, Object... args) {
		new JsonPathValue(expression, args).assertHasValue(Number.class, "a number");
		return this;
	}

	/**
	 * Verify that the actual value at the given JSON path produces a non-null boolean
	 * result.
	 * @param expression the {@link JsonPath} expression
	 * @param args arguments to parameterize the {@code JsonPath} expression with, using
	 * formatting specifiers defined in {@link String#format(String, Object...)}
	 * @return {@code this} assertion object
	 * @throws AssertionError if the value at the given path is missing or not a boolean
	 */
	public JsonContentAssert hasJsonPathBooleanValue(CharSequence expression, Object... args) {
		new JsonPathValue(expression, args).assertHasValue(Boolean.class, "a boolean");
		return this;
	}

	/**
	 * Verify that the actual value at the given JSON path produces a non-null array
	 * result.
	 * @param expression the {@link JsonPath} expression
	 * @param args arguments to parameterize the {@code JsonPath} expression with, using
	 * formatting specifiers defined in {@link String#format(String, Object...)}
	 * @return {@code this} assertion object
	 * @throws AssertionError if the value at the given path is missing or not an array
	 */
	public JsonContentAssert hasJsonPathArrayValue(CharSequence expression, Object... args) {
		new JsonPathValue(expression, args).assertHasValue(List.class, "an array");
		return this;
	}

	/**
	 * Verify that the actual value at the given JSON path produces a non-null map result.
	 * @param expression the {@link JsonPath} expression
	 * @param args arguments to parameterize the {@code JsonPath} expression with, using
	 * formatting specifiers defined in {@link String#format(String, Object...)}
	 * @return {@code this} assertion object
	 * @throws AssertionError if the value at the given path is missing or not a map
	 */
	public JsonContentAssert hasJsonPathMapValue(CharSequence expression, Object... args) {
		new JsonPathValue(expression, args).assertHasValue(Map.class, "a map");
		return this;
	}

	/**
	 * Verify that the actual value at the given JSON path produces an
	 * {@link ObjectUtils#isEmpty(Object) empty} result.
	 * @param expression the {@link JsonPath} expression
	 * @param args arguments to parameterize the {@code JsonPath} expression with, using
	 * formatting specifiers defined in {@link String#format(String, Object...)}
	 * @return {@code this} assertion object
	 * @throws AssertionError if the value at the given path is not empty
	 */
	public JsonContentAssert hasEmptyJsonPathValue(CharSequence expression, Object... args) {
		new JsonPathValue(expression, args).assertHasEmptyValue();
		return this;
	}

	/**
	 * Verify that the actual value at the given JSON path produces no result. If the JSON
	 * path expression is not {@linkplain JsonPath#isDefinite() definite}, this method
	 * verifies that the value at the given path is <em>empty</em>.
	 * @param expression the {@link JsonPath} expression
	 * @param args arguments to parameterize the {@code JsonPath} expression with, using
	 * formatting specifiers defined in {@link String#format(String, Object...)}
	 * @return {@code this} assertion object
	 * @throws AssertionError if the value at the given path is not missing
	 */
	public JsonContentAssert doesNotHaveJsonPathValue(CharSequence expression, Object... args) {
		new JsonPathValue(expression, args).assertDoesNotHaveValue();
		return this;
	}

	/**
	 * Verify that the actual value at the given JSON path does not produce an
	 * {@link ObjectUtils#isEmpty(Object) empty} result.
	 * @param expression the {@link JsonPath} expression
	 * @param args arguments to parameterize the {@code JsonPath} expression with, using
	 * formatting specifiers defined in {@link String#format(String, Object...)}
	 * @return {@code this} assertion object
	 * @throws AssertionError if the value at the given path is empty
	 */
	public JsonContentAssert doesNotHaveEmptyJsonPathValue(CharSequence expression, Object... args) {
		new JsonPathValue(expression, args).assertDoesNotHaveEmptyValue();
		return this;
	}

	/**
	 * Extract the value at the given JSON path for further object assertions.
	 * @param expression the {@link JsonPath} expression
	 * @param args arguments to parameterize the {@code JsonPath} expression with, using
	 * formatting specifiers defined in {@link String#format(String, Object...)}
	 * @return a new assertion object whose object under test is the extracted item
	 * @throws AssertionError if the path is not valid
	 */
	public AbstractObjectAssert<?, Object> extractingJsonPathValue(CharSequence expression, Object... args) {
		return Assertions.assertThat(new JsonPathValue(expression, args).getValue(false));
	}

	/**
	 * Extract the string value at the given JSON path for further object assertions.
	 * @param expression the {@link JsonPath} expression
	 * @param args arguments to parameterize the {@code JsonPath} expression with, using
	 * formatting specifiers defined in {@link String#format(String, Object...)}
	 * @return a new assertion object whose object under test is the extracted item
	 * @throws AssertionError if the path is not valid or does not result in a string
	 */
	public AbstractCharSequenceAssert<?, String> extractingJsonPathStringValue(CharSequence expression,
			Object... args) {
		return Assertions.assertThat(extractingJsonPathValue(expression, args, String.class, "a string"));
	}

	/**
	 * Extract the number value at the given JSON path for further object assertions.
	 * @param expression the {@link JsonPath} expression
	 * @param args arguments to parameterize the {@code JsonPath} expression with, using
	 * formatting specifiers defined in {@link String#format(String, Object...)}
	 * @return a new assertion object whose object under test is the extracted item
	 * @throws AssertionError if the path is not valid or does not result in a number
	 */
	public AbstractObjectAssert<?, Number> extractingJsonPathNumberValue(CharSequence expression, Object... args) {
		return Assertions.assertThat(extractingJsonPathValue(expression, args, Number.class, "a number"));
	}

	/**
	 * Extract the boolean value at the given JSON path for further object assertions.
	 * @param expression the {@link JsonPath} expression
	 * @param args arguments to parameterize the {@code JsonPath} expression with, using
	 * formatting specifiers defined in {@link String#format(String, Object...)}
	 * @return a new assertion object whose object under test is the extracted item
	 * @throws AssertionError if the path is not valid or does not result in a boolean
	 */
	public AbstractBooleanAssert<?> extractingJsonPathBooleanValue(CharSequence expression, Object... args) {
		return Assertions.assertThat(extractingJsonPathValue(expression, args, Boolean.class, "a boolean"));
	}

	/**
	 * Extract the array value at the given JSON path for further object assertions.
	 * @param expression the {@link JsonPath} expression
	 * @param args arguments to parameterize the {@code JsonPath} expression with, using
	 * formatting specifiers defined in {@link String#format(String, Object...)}
	 * @param <E> element type
	 * @return a new assertion object whose object under test is the extracted item
	 * @throws AssertionError if the path is not valid or does not result in an array
	 */
	@SuppressWarnings("unchecked")
	public <E> ListAssert<E> extractingJsonPathArrayValue(CharSequence expression, Object... args) {
		return Assertions.assertThat(extractingJsonPathValue(expression, args, List.class, "an array"));
	}

	/**
	 * Extract the map value at the given JSON path for further object assertions.
	 * @param expression the {@link JsonPath} expression
	 * @param args arguments to parameterize the {@code JsonPath} expression with, using
	 * formatting specifiers defined in {@link String#format(String, Object...)}
	 * @param <K> key type
	 * @param <V> value type
	 * @return a new assertion object whose object under test is the extracted item
	 * @throws AssertionError if the path is not valid or does not result in a map
	 */
	@SuppressWarnings("unchecked")
	public <K, V> MapAssert<K, V> extractingJsonPathMapValue(CharSequence expression, Object... args) {
		return Assertions.assertThat(extractingJsonPathValue(expression, args, Map.class, "a map"));
	}

	@SuppressWarnings("unchecked")
	private <T> T extractingJsonPathValue(CharSequence expression, Object[] args, Class<T> type,
			String expectedDescription) {
		JsonPathValue value = new JsonPathValue(expression, args);
		if (value.getValue(false) != null) {
			value.assertHasValue(type, expectedDescription);
		}
		return (T) value.getValue(false);
	}

	private JSONCompareResult compare(CharSequence expectedJson, JSONCompareMode compareMode) {
		if (this.actual == null) {
			return compareForNull(expectedJson);
		}
		try {
			return JSONCompare.compareJSON((expectedJson != null) ? expectedJson.toString() : null,
					this.actual.toString(), compareMode);
		}
		catch (Exception ex) {
			if (ex instanceof RuntimeException) {
				throw (RuntimeException) ex;
			}
			throw new IllegalStateException(ex);
		}
	}

	private JSONCompareResult compare(CharSequence expectedJson, JSONComparator comparator) {
		if (this.actual == null) {
			return compareForNull(expectedJson);
		}
		try {
			return JSONCompare.compareJSON((expectedJson != null) ? expectedJson.toString() : null,
					this.actual.toString(), comparator);
		}
		catch (Exception ex) {
			if (ex instanceof RuntimeException) {
				throw (RuntimeException) ex;
			}
			throw new IllegalStateException(ex);
		}
	}

	private JSONCompareResult compareForNull(CharSequence expectedJson) {
		JSONCompareResult result = new JSONCompareResult();
		result.passed();
		if (expectedJson != null) {
			result.fail("Expected null JSON");
		}
		return result;
	}

	private JsonContentAssert assertNotFailed(JSONCompareResult result) {
		if (result.failed()) {
			failWithMessage("JSON Comparison failure: {}", result.getMessage());
		}
		return this;
	}

	private JsonContentAssert assertNotPassed(JSONCompareResult result) {
		if (result.passed()) {
			failWithMessage("JSON Comparison failure: {}", result.getMessage());
		}
		return this;
	}

	/**
	 * A {@link JsonPath} value.
	 */
	private class JsonPathValue {

		private final String expression;

		private final JsonPath jsonPath;

		JsonPathValue(CharSequence expression, Object... args) {
			org.springframework.util.Assert.hasText((expression != null) ? expression.toString() : null,
					"expression must not be null or empty");
			this.expression = String.format(expression.toString(), args);
			this.jsonPath = JsonPath.compile(this.expression);
		}

		public void assertHasEmptyValue() {
			if (ObjectUtils.isEmpty(getValue(false)) || isIndefiniteAndEmpty()) {
				return;
			}
			failWithMessage(getExpectedValueMessage("an empty value"));
		}

		public void assertDoesNotHaveEmptyValue() {
			if (!ObjectUtils.isEmpty(getValue(false))) {
				return;
			}
			failWithMessage(getExpectedValueMessage("a non-empty value"));

		}

		public void assertHasValue(Class<?> type, String expectedDescription) {
			Object value = getValue(true);
			if (value == null || isIndefiniteAndEmpty()) {
				failWithMessage(getNoValueMessage());
			}
			if (type != null && !type.isInstance(value)) {
				failWithMessage(getExpectedValueMessage(expectedDescription));
			}
		}

		public void assertDoesNotHaveValue() {
			if (getValue(false) == null || isIndefiniteAndEmpty()) {
				return;
			}
			failWithMessage(getExpectedValueMessage("no value"));
		}

		private boolean isIndefiniteAndEmpty() {
			return !isDefinite() && isEmpty();
		}

		private boolean isDefinite() {
			return this.jsonPath.isDefinite();
		}

		private boolean isEmpty() {
			return ObjectUtils.isEmpty(getValue(false));
		}

		public Object getValue(boolean required) {
			try {
				CharSequence json = JsonContentAssert.this.actual;
				return this.jsonPath.read((json != null) ? json.toString() : null,
						JsonContentAssert.this.configuration);
			}
			catch (Exception ex) {
				if (required) {
					failWithMessage("{}. {}", getNoValueMessage(), ex.getMessage());
				}
				return null;
			}
		}

		private String getNoValueMessage() {
			return "No value at JSON path \"" + this.expression + "\"";
		}

		private String getExpectedValueMessage(String expectedDescription) {
			return String.format("Expected %s at JSON path \"%s\" but found: %s", expectedDescription, this.expression,
					ObjectUtils.nullSafeToString(StringUtils.quoteIfString(getValue(false))));
		}

	}

}<|MERGE_RESOLUTION|>--- conflicted
+++ resolved
@@ -113,12 +113,8 @@
 		if (expected instanceof Resource) {
 			return isEqualToJson((Resource) expected);
 		}
-<<<<<<< HEAD
 		failWithMessage("Unsupported type for JSON assert {}", expected.getClass());
 		return null;
-=======
-		throw new AssertionError("Unsupported type for JSON assert " + expected.getClass());
->>>>>>> 24925c3d
 	}
 
 	/**
@@ -445,12 +441,8 @@
 		if (expected instanceof Resource) {
 			return isNotEqualToJson((Resource) expected);
 		}
-<<<<<<< HEAD
 		failWithMessage("Unsupported type for JSON assert {}", expected.getClass());
 		return null;
-=======
-		throw new AssertionError("Unsupported type for JSON assert " + expected.getClass());
->>>>>>> 24925c3d
 	}
 
 	/**
