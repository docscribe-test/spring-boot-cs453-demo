--- conflicted
+++ resolved
@@ -34,11 +34,7 @@
 			]
 		}
 	}
-<<<<<<< HEAD
-	library("Commons Compress", "1.23.0") {
-=======
 	library("Commons Compress", "1.25.0") {
->>>>>>> 1c2a622f
 		group("org.apache.commons") {
 			modules = [
 				"commons-compress"
