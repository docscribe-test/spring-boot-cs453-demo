/*
 * Copyright 2012-2023 the original author or authors.
 *
 * Licensed under the Apache License, Version 2.0 (the "License");
 * you may not use this file except in compliance with the License.
 * You may obtain a copy of the License at
 *
 *      https://www.apache.org/licenses/LICENSE-2.0
 *
 * Unless required by applicable law or agreed to in writing, software
 * distributed under the License is distributed on an "AS IS" BASIS,
 * WITHOUT WARRANTIES OR CONDITIONS OF ANY KIND, either express or implied.
 * See the License for the specific language governing permissions and
 * limitations under the License.
 */

package org.springframework.boot.autoconfigure.amqp;

import java.time.Duration;
import java.time.temporal.ChronoUnit;
import java.util.ArrayList;
import java.util.List;
import java.util.Optional;

import org.springframework.amqp.core.AcknowledgeMode;
import org.springframework.amqp.rabbit.connection.AbstractConnectionFactory.AddressShuffleMode;
import org.springframework.amqp.rabbit.connection.CachingConnectionFactory.CacheMode;
import org.springframework.amqp.rabbit.connection.CachingConnectionFactory.ConfirmType;
import org.springframework.boot.context.properties.ConfigurationProperties;
import org.springframework.boot.context.properties.source.InvalidConfigurationPropertyValueException;
import org.springframework.boot.convert.DurationUnit;
import org.springframework.util.CollectionUtils;
import org.springframework.util.StringUtils;
import org.springframework.util.unit.DataSize;

/**
 * Configuration properties for Rabbit.
 *
 * @author Greg Turnquist
 * @author Dave Syer
 * @author Stephane Nicoll
 * @author Andy Wilkinson
 * @author Josh Thornhill
 * @author Gary Russell
 * @author Artsiom Yudovin
 * @author Franjo Zilic
 * @author Eddú Meléndez
 * @author Rafael Carvalho
<<<<<<< HEAD
 * @author Scott Frederick
=======
 * @author Lasse Wulff
>>>>>>> fd10c69c
 * @since 1.0.0
 */
@ConfigurationProperties(prefix = "spring.rabbitmq")
public class RabbitProperties {

	private static final int DEFAULT_PORT = 5672;

	private static final int DEFAULT_PORT_SECURE = 5671;

	private static final int DEFAULT_STREAM_PORT = 5552;

	/**
	 * RabbitMQ host. Ignored if an address is set.
	 */
	private String host = "localhost";

	/**
	 * RabbitMQ port. Ignored if an address is set. Default to 5672, or 5671 if SSL is
	 * enabled.
	 */
	private Integer port;

	/**
	 * Login user to authenticate to the broker.
	 */
	private String username = "guest";

	/**
	 * Login to authenticate against the broker.
	 */
	private String password = "guest";

	/**
	 * SSL configuration.
	 */
	private final Ssl ssl = new Ssl();

	/**
	 * Virtual host to use when connecting to the broker.
	 */
	private String virtualHost;

	/**
	 * Comma-separated list of addresses to which the client should connect. When set, the
	 * host and port are ignored.
	 */
	private String addresses;

	/**
	 * Mode used to shuffle configured addresses.
	 */
	private AddressShuffleMode addressShuffleMode = AddressShuffleMode.NONE;

	/**
	 * Requested heartbeat timeout; zero for none. If a duration suffix is not specified,
	 * seconds will be used.
	 */
	@DurationUnit(ChronoUnit.SECONDS)
	private Duration requestedHeartbeat;

	/**
	 * Number of channels per connection requested by the client. Use 0 for unlimited.
	 */
	private int requestedChannelMax = 2047;

	/**
	 * Whether to enable publisher returns.
	 */
	private boolean publisherReturns;

	/**
	 * Type of publisher confirms to use.
	 */
	private ConfirmType publisherConfirmType;

	/**
	 * Connection timeout. Set it to zero to wait forever.
	 */
	private Duration connectionTimeout;

	/**
	 * Continuation timeout for RPC calls in channels. Set it to zero to wait forever.
	 */
	private Duration channelRpcTimeout = Duration.ofMinutes(10);

	/**
	 * Maximum size of the body of inbound (received) messages.
	 */
	private DataSize maxInboundMessageBodySize = DataSize.ofMegabytes(64);

	/**
	 * Cache configuration.
	 */
	private final Cache cache = new Cache();

	/**
	 * Listener container configuration.
	 */
	private final Listener listener = new Listener();

	private final Template template = new Template();

	private final Stream stream = new Stream();

	private List<Address> parsedAddresses;

	public String getHost() {
		return this.host;
	}

	/**
	 * Returns the host from the first address, or the configured host if no addresses
	 * have been set.
	 * @return the host
	 * @see #setAddresses(String)
	 * @see #getHost()
	 */
	public String determineHost() {
		if (CollectionUtils.isEmpty(this.parsedAddresses)) {
			return getHost();
		}
		return this.parsedAddresses.get(0).host;
	}

	public void setHost(String host) {
		this.host = host;
	}

	public Integer getPort() {
		return this.port;
	}

	/**
	 * Returns the port from the first address, or the configured port if no addresses
	 * have been set.
	 * @return the port
	 * @see #setAddresses(String)
	 * @see #getPort()
	 */
	public int determinePort() {
		if (CollectionUtils.isEmpty(this.parsedAddresses)) {
			Integer port = getPort();
			if (port != null) {
				return port;
			}
			return (Optional.ofNullable(getSsl().getEnabled()).orElse(false)) ? DEFAULT_PORT_SECURE : DEFAULT_PORT;
		}
		return this.parsedAddresses.get(0).port;
	}

	public void setPort(Integer port) {
		this.port = port;
	}

	public String getAddresses() {
		return this.addresses;
	}

	/**
	 * Returns the comma-separated addresses or a single address ({@code host:port})
	 * created from the configured host and port if no addresses have been set.
	 * @return the addresses
	 */
	public String determineAddresses() {
		if (CollectionUtils.isEmpty(this.parsedAddresses)) {
			if (this.host.contains(",")) {
				throw new InvalidConfigurationPropertyValueException("spring.rabbitmq.host", this.host,
						"Invalid character ','. Value must be a single host. For multiple hosts, use property 'spring.rabbitmq.addresses' instead.");
			}
			return this.host + ":" + determinePort();
		}
		List<String> addressStrings = new ArrayList<>();
		for (Address parsedAddress : this.parsedAddresses) {
			addressStrings.add(parsedAddress.host + ":" + parsedAddress.port);
		}
		return StringUtils.collectionToCommaDelimitedString(addressStrings);
	}

	public void setAddresses(String addresses) {
		this.addresses = addresses;
		this.parsedAddresses = parseAddresses(addresses);
	}

	private List<Address> parseAddresses(String addresses) {
		List<Address> parsedAddresses = new ArrayList<>();
		for (String address : StringUtils.commaDelimitedListToStringArray(addresses)) {
			parsedAddresses.add(new Address(address, Optional.ofNullable(getSsl().getEnabled()).orElse(false)));
		}
		return parsedAddresses;
	}

	public String getUsername() {
		return this.username;
	}

	/**
	 * If addresses have been set and the first address has a username it is returned.
	 * Otherwise returns the result of calling {@code getUsername()}.
	 * @return the username
	 * @see #setAddresses(String)
	 * @see #getUsername()
	 */
	public String determineUsername() {
		if (CollectionUtils.isEmpty(this.parsedAddresses)) {
			return this.username;
		}
		Address address = this.parsedAddresses.get(0);
		return (address.username != null) ? address.username : this.username;
	}

	public void setUsername(String username) {
		this.username = username;
	}

	public String getPassword() {
		return this.password;
	}

	/**
	 * If addresses have been set and the first address has a password it is returned.
	 * Otherwise returns the result of calling {@code getPassword()}.
	 * @return the password or {@code null}
	 * @see #setAddresses(String)
	 * @see #getPassword()
	 */
	public String determinePassword() {
		if (CollectionUtils.isEmpty(this.parsedAddresses)) {
			return getPassword();
		}
		Address address = this.parsedAddresses.get(0);
		return (address.password != null) ? address.password : getPassword();
	}

	public void setPassword(String password) {
		this.password = password;
	}

	public Ssl getSsl() {
		return this.ssl;
	}

	public String getVirtualHost() {
		return this.virtualHost;
	}

	/**
	 * If addresses have been set and the first address has a virtual host it is returned.
	 * Otherwise returns the result of calling {@code getVirtualHost()}.
	 * @return the virtual host or {@code null}
	 * @see #setAddresses(String)
	 * @see #getVirtualHost()
	 */
	public String determineVirtualHost() {
		if (CollectionUtils.isEmpty(this.parsedAddresses)) {
			return getVirtualHost();
		}
		Address address = this.parsedAddresses.get(0);
		return (address.virtualHost != null) ? address.virtualHost : getVirtualHost();
	}

	public void setVirtualHost(String virtualHost) {
		this.virtualHost = StringUtils.hasText(virtualHost) ? virtualHost : "/";
	}

	public AddressShuffleMode getAddressShuffleMode() {
		return this.addressShuffleMode;
	}

	public void setAddressShuffleMode(AddressShuffleMode addressShuffleMode) {
		this.addressShuffleMode = addressShuffleMode;
	}

	public Duration getRequestedHeartbeat() {
		return this.requestedHeartbeat;
	}

	public void setRequestedHeartbeat(Duration requestedHeartbeat) {
		this.requestedHeartbeat = requestedHeartbeat;
	}

	public int getRequestedChannelMax() {
		return this.requestedChannelMax;
	}

	public void setRequestedChannelMax(int requestedChannelMax) {
		this.requestedChannelMax = requestedChannelMax;
	}

	public boolean isPublisherReturns() {
		return this.publisherReturns;
	}

	public void setPublisherReturns(boolean publisherReturns) {
		this.publisherReturns = publisherReturns;
	}

	public Duration getConnectionTimeout() {
		return this.connectionTimeout;
	}

	public void setPublisherConfirmType(ConfirmType publisherConfirmType) {
		this.publisherConfirmType = publisherConfirmType;
	}

	public ConfirmType getPublisherConfirmType() {
		return this.publisherConfirmType;
	}

	public void setConnectionTimeout(Duration connectionTimeout) {
		this.connectionTimeout = connectionTimeout;
	}

	public Duration getChannelRpcTimeout() {
		return this.channelRpcTimeout;
	}

	public void setChannelRpcTimeout(Duration channelRpcTimeout) {
		this.channelRpcTimeout = channelRpcTimeout;
	}

	public DataSize getMaxInboundMessageBodySize() {
		return this.maxInboundMessageBodySize;
	}

	public void setMaxInboundMessageBodySize(DataSize maxInboundMessageBodySize) {
		this.maxInboundMessageBodySize = maxInboundMessageBodySize;
	}

	public Cache getCache() {
		return this.cache;
	}

	public Listener getListener() {
		return this.listener;
	}

	public Template getTemplate() {
		return this.template;
	}

	public Stream getStream() {
		return this.stream;
	}

	public class Ssl {

		private static final String SUN_X509 = "SunX509";

		/**
		 * Whether to enable SSL support. Determined automatically if an address is
		 * provided with the protocol (amqp:// vs. amqps://).
		 */
		private Boolean enabled;

		/**
		 * SSL bundle name.
		 */
		private String bundle;

		/**
		 * Path to the key store that holds the SSL certificate.
		 */
		private String keyStore;

		/**
		 * Key store type.
		 */
		private String keyStoreType = "PKCS12";

		/**
		 * Password used to access the key store.
		 */
		private String keyStorePassword;

		/**
		 * Key store algorithm.
		 */
		private String keyStoreAlgorithm = SUN_X509;

		/**
		 * Trust store that holds SSL certificates.
		 */
		private String trustStore;

		/**
		 * Trust store type.
		 */
		private String trustStoreType = "JKS";

		/**
		 * Password used to access the trust store.
		 */
		private String trustStorePassword;

		/**
		 * Trust store algorithm.
		 */
		private String trustStoreAlgorithm = SUN_X509;

		/**
		 * SSL algorithm to use. By default, configured by the Rabbit client library.
		 */
		private String algorithm;

		/**
		 * Whether to enable server side certificate validation.
		 */
		private boolean validateServerCertificate = true;

		/**
		 * Whether to enable hostname verification.
		 */
		private boolean verifyHostname = true;

		public Boolean getEnabled() {
			return this.enabled;
		}

		/**
		 * Returns whether SSL is enabled from the first address, or the configured ssl
		 * enabled flag if no addresses have been set.
		 * @return whether ssl is enabled
		 * @see #setAddresses(String)
		 * @see #getEnabled() ()
		 */
		public boolean determineEnabled() {
			boolean defaultEnabled = Optional.ofNullable(getEnabled()).orElse(false) || this.bundle != null;
			if (CollectionUtils.isEmpty(RabbitProperties.this.parsedAddresses)) {
				return defaultEnabled;
			}
			Address address = RabbitProperties.this.parsedAddresses.get(0);
			return address.determineSslEnabled(defaultEnabled);
		}

		public void setEnabled(Boolean enabled) {
			this.enabled = enabled;
		}

		public String getBundle() {
			return this.bundle;
		}

		public void setBundle(String bundle) {
			this.bundle = bundle;
		}

		public String getKeyStore() {
			return this.keyStore;
		}

		public void setKeyStore(String keyStore) {
			this.keyStore = keyStore;
		}

		public String getKeyStoreType() {
			return this.keyStoreType;
		}

		public void setKeyStoreType(String keyStoreType) {
			this.keyStoreType = keyStoreType;
		}

		public String getKeyStorePassword() {
			return this.keyStorePassword;
		}

		public void setKeyStorePassword(String keyStorePassword) {
			this.keyStorePassword = keyStorePassword;
		}

		public String getKeyStoreAlgorithm() {
			return this.keyStoreAlgorithm;
		}

		public void setKeyStoreAlgorithm(String keyStoreAlgorithm) {
			this.keyStoreAlgorithm = keyStoreAlgorithm;
		}

		public String getTrustStore() {
			return this.trustStore;
		}

		public void setTrustStore(String trustStore) {
			this.trustStore = trustStore;
		}

		public String getTrustStoreType() {
			return this.trustStoreType;
		}

		public void setTrustStoreType(String trustStoreType) {
			this.trustStoreType = trustStoreType;
		}

		public String getTrustStorePassword() {
			return this.trustStorePassword;
		}

		public void setTrustStorePassword(String trustStorePassword) {
			this.trustStorePassword = trustStorePassword;
		}

		public String getTrustStoreAlgorithm() {
			return this.trustStoreAlgorithm;
		}

		public void setTrustStoreAlgorithm(String trustStoreAlgorithm) {
			this.trustStoreAlgorithm = trustStoreAlgorithm;
		}

		public String getAlgorithm() {
			return this.algorithm;
		}

		public void setAlgorithm(String sslAlgorithm) {
			this.algorithm = sslAlgorithm;
		}

		public boolean isValidateServerCertificate() {
			return this.validateServerCertificate;
		}

		public void setValidateServerCertificate(boolean validateServerCertificate) {
			this.validateServerCertificate = validateServerCertificate;
		}

		public boolean getVerifyHostname() {
			return this.verifyHostname;
		}

		public void setVerifyHostname(boolean verifyHostname) {
			this.verifyHostname = verifyHostname;
		}

	}

	public static class Cache {

		private final Channel channel = new Channel();

		private final Connection connection = new Connection();

		public Channel getChannel() {
			return this.channel;
		}

		public Connection getConnection() {
			return this.connection;
		}

		public static class Channel {

			/**
			 * Number of channels to retain in the cache. When "check-timeout" > 0, max
			 * channels per connection.
			 */
			private Integer size;

			/**
			 * Duration to wait to obtain a channel if the cache size has been reached. If
			 * 0, always create a new channel.
			 */
			private Duration checkoutTimeout;

			public Integer getSize() {
				return this.size;
			}

			public void setSize(Integer size) {
				this.size = size;
			}

			public Duration getCheckoutTimeout() {
				return this.checkoutTimeout;
			}

			public void setCheckoutTimeout(Duration checkoutTimeout) {
				this.checkoutTimeout = checkoutTimeout;
			}

		}

		public static class Connection {

			/**
			 * Connection factory cache mode.
			 */
			private CacheMode mode = CacheMode.CHANNEL;

			/**
			 * Number of connections to cache. Only applies when mode is CONNECTION.
			 */
			private Integer size;

			public CacheMode getMode() {
				return this.mode;
			}

			public void setMode(CacheMode mode) {
				this.mode = mode;
			}

			public Integer getSize() {
				return this.size;
			}

			public void setSize(Integer size) {
				this.size = size;
			}

		}

	}

	public enum ContainerType {

		/**
		 * Container where the RabbitMQ consumer dispatches messages to an invoker thread.
		 */
		SIMPLE,

		/**
		 * Container where the listener is invoked directly on the RabbitMQ consumer
		 * thread.
		 */
		DIRECT,

		/**
		 * Container that uses the RabbitMQ Stream Client.
		 */
		STREAM

	}

	public static class Listener {

		/**
		 * Listener container type.
		 */
		private ContainerType type = ContainerType.SIMPLE;

		private final SimpleContainer simple = new SimpleContainer();

		private final DirectContainer direct = new DirectContainer();

		private final StreamContainer stream = new StreamContainer();

		public ContainerType getType() {
			return this.type;
		}

		public void setType(ContainerType containerType) {
			this.type = containerType;
		}

		public SimpleContainer getSimple() {
			return this.simple;
		}

		public DirectContainer getDirect() {
			return this.direct;
		}

		public StreamContainer getStream() {
			return this.stream;
		}

	}

	public abstract static class BaseContainer {

	}

	public abstract static class AmqpContainer extends BaseContainer {

		/**
		 * Whether to start the container automatically on startup.
		 */
		private boolean autoStartup = true;

		/**
		 * Acknowledge mode of container.
		 */
		private AcknowledgeMode acknowledgeMode;

		/**
		 * Maximum number of unacknowledged messages that can be outstanding at each
		 * consumer.
		 */
		private Integer prefetch;

		/**
		 * Whether rejected deliveries are re-queued by default.
		 */
		private Boolean defaultRequeueRejected;

		/**
		 * How often idle container events should be published.
		 */
		private Duration idleEventInterval;

		/**
		 * Whether the container should present batched messages as discrete messages or
		 * call the listener with the batch.
		 */
		private boolean deBatchingEnabled = true;

		/**
		 * Whether the container (when stopped) should stop immediately after processing
		 * the current message or stop after processing all pre-fetched messages.
		 */
		private boolean forceStop;

		/**
		 * Optional properties for a retry interceptor.
		 */
		private final ListenerRetry retry = new ListenerRetry();

		public boolean isAutoStartup() {
			return this.autoStartup;
		}

		public void setAutoStartup(boolean autoStartup) {
			this.autoStartup = autoStartup;
		}

		public AcknowledgeMode getAcknowledgeMode() {
			return this.acknowledgeMode;
		}

		public void setAcknowledgeMode(AcknowledgeMode acknowledgeMode) {
			this.acknowledgeMode = acknowledgeMode;
		}

		public Integer getPrefetch() {
			return this.prefetch;
		}

		public void setPrefetch(Integer prefetch) {
			this.prefetch = prefetch;
		}

		public Boolean getDefaultRequeueRejected() {
			return this.defaultRequeueRejected;
		}

		public void setDefaultRequeueRejected(Boolean defaultRequeueRejected) {
			this.defaultRequeueRejected = defaultRequeueRejected;
		}

		public Duration getIdleEventInterval() {
			return this.idleEventInterval;
		}

		public void setIdleEventInterval(Duration idleEventInterval) {
			this.idleEventInterval = idleEventInterval;
		}

		public abstract boolean isMissingQueuesFatal();

		public boolean isDeBatchingEnabled() {
			return this.deBatchingEnabled;
		}

		public void setDeBatchingEnabled(boolean deBatchingEnabled) {
			this.deBatchingEnabled = deBatchingEnabled;
		}

		public boolean isForceStop() {
			return this.forceStop;
		}

		public void setForceStop(boolean forceStop) {
			this.forceStop = forceStop;
		}

		public ListenerRetry getRetry() {
			return this.retry;
		}

	}

	/**
	 * Configuration properties for {@code SimpleMessageListenerContainer}.
	 */
	public static class SimpleContainer extends AmqpContainer {

		/**
		 * Minimum number of listener invoker threads.
		 */
		private Integer concurrency;

		/**
		 * Maximum number of listener invoker threads.
		 */
		private Integer maxConcurrency;

		/**
		 * Batch size, expressed as the number of physical messages, to be used by the
		 * container.
		 */
		private Integer batchSize;

		/**
		 * Whether to fail if the queues declared by the container are not available on
		 * the broker and/or whether to stop the container if one or more queues are
		 * deleted at runtime.
		 */
		private boolean missingQueuesFatal = true;

		/**
		 * Whether the container creates a batch of messages based on the
		 * 'receive-timeout' and 'batch-size'. Coerces 'de-batching-enabled' to true to
		 * include the contents of a producer created batch in the batch as discrete
		 * records.
		 */
		private boolean consumerBatchEnabled;

		public Integer getConcurrency() {
			return this.concurrency;
		}

		public void setConcurrency(Integer concurrency) {
			this.concurrency = concurrency;
		}

		public Integer getMaxConcurrency() {
			return this.maxConcurrency;
		}

		public void setMaxConcurrency(Integer maxConcurrency) {
			this.maxConcurrency = maxConcurrency;
		}

		public Integer getBatchSize() {
			return this.batchSize;
		}

		public void setBatchSize(Integer batchSize) {
			this.batchSize = batchSize;
		}

		@Override
		public boolean isMissingQueuesFatal() {
			return this.missingQueuesFatal;
		}

		public void setMissingQueuesFatal(boolean missingQueuesFatal) {
			this.missingQueuesFatal = missingQueuesFatal;
		}

		public boolean isConsumerBatchEnabled() {
			return this.consumerBatchEnabled;
		}

		public void setConsumerBatchEnabled(boolean consumerBatchEnabled) {
			this.consumerBatchEnabled = consumerBatchEnabled;
		}

	}

	/**
	 * Configuration properties for {@code DirectMessageListenerContainer}.
	 */
	public static class DirectContainer extends AmqpContainer {

		/**
		 * Number of consumers per queue.
		 */
		private Integer consumersPerQueue;

		/**
		 * Whether to fail if the queues declared by the container are not available on
		 * the broker.
		 */
		private boolean missingQueuesFatal = false;

		public Integer getConsumersPerQueue() {
			return this.consumersPerQueue;
		}

		public void setConsumersPerQueue(Integer consumersPerQueue) {
			this.consumersPerQueue = consumersPerQueue;
		}

		@Override
		public boolean isMissingQueuesFatal() {
			return this.missingQueuesFatal;
		}

		public void setMissingQueuesFatal(boolean missingQueuesFatal) {
			this.missingQueuesFatal = missingQueuesFatal;
		}

	}

	public static class StreamContainer extends BaseContainer {

		/**
		 * Whether the container will support listeners that consume native stream
		 * messages instead of Spring AMQP messages.
		 */
		private boolean nativeListener;

		public boolean isNativeListener() {
			return this.nativeListener;
		}

		public void setNativeListener(boolean nativeListener) {
			this.nativeListener = nativeListener;
		}

	}

	public static class Template {

		private final Retry retry = new Retry();

		/**
		 * Whether to enable mandatory messages.
		 */
		private Boolean mandatory;

		/**
		 * Timeout for receive() operations.
		 */
		private Duration receiveTimeout;

		/**
		 * Timeout for sendAndReceive() operations.
		 */
		private Duration replyTimeout;

		/**
		 * Name of the default exchange to use for send operations.
		 */
		private String exchange = "";

		/**
		 * Value of a default routing key to use for send operations.
		 */
		private String routingKey = "";

		/**
		 * Name of the default queue to receive messages from when none is specified
		 * explicitly.
		 */
		private String defaultReceiveQueue;

		public Retry getRetry() {
			return this.retry;
		}

		public Boolean getMandatory() {
			return this.mandatory;
		}

		public void setMandatory(Boolean mandatory) {
			this.mandatory = mandatory;
		}

		public Duration getReceiveTimeout() {
			return this.receiveTimeout;
		}

		public void setReceiveTimeout(Duration receiveTimeout) {
			this.receiveTimeout = receiveTimeout;
		}

		public Duration getReplyTimeout() {
			return this.replyTimeout;
		}

		public void setReplyTimeout(Duration replyTimeout) {
			this.replyTimeout = replyTimeout;
		}

		public String getExchange() {
			return this.exchange;
		}

		public void setExchange(String exchange) {
			this.exchange = exchange;
		}

		public String getRoutingKey() {
			return this.routingKey;
		}

		public void setRoutingKey(String routingKey) {
			this.routingKey = routingKey;
		}

		public String getDefaultReceiveQueue() {
			return this.defaultReceiveQueue;
		}

		public void setDefaultReceiveQueue(String defaultReceiveQueue) {
			this.defaultReceiveQueue = defaultReceiveQueue;
		}

	}

	public static class Retry {

		/**
		 * Whether publishing retries are enabled.
		 */
		private boolean enabled;

		/**
		 * Maximum number of attempts to deliver a message.
		 */
		private int maxAttempts = 3;

		/**
		 * Duration between the first and second attempt to deliver a message.
		 */
		private Duration initialInterval = Duration.ofMillis(1000);

		/**
		 * Multiplier to apply to the previous retry interval.
		 */
		private double multiplier = 1.0;

		/**
		 * Maximum duration between attempts.
		 */
		private Duration maxInterval = Duration.ofMillis(10000);

		public boolean isEnabled() {
			return this.enabled;
		}

		public void setEnabled(boolean enabled) {
			this.enabled = enabled;
		}

		public int getMaxAttempts() {
			return this.maxAttempts;
		}

		public void setMaxAttempts(int maxAttempts) {
			this.maxAttempts = maxAttempts;
		}

		public Duration getInitialInterval() {
			return this.initialInterval;
		}

		public void setInitialInterval(Duration initialInterval) {
			this.initialInterval = initialInterval;
		}

		public double getMultiplier() {
			return this.multiplier;
		}

		public void setMultiplier(double multiplier) {
			this.multiplier = multiplier;
		}

		public Duration getMaxInterval() {
			return this.maxInterval;
		}

		public void setMaxInterval(Duration maxInterval) {
			this.maxInterval = maxInterval;
		}

	}

	public static class ListenerRetry extends Retry {

		/**
		 * Whether retries are stateless or stateful.
		 */
		private boolean stateless = true;

		public boolean isStateless() {
			return this.stateless;
		}

		public void setStateless(boolean stateless) {
			this.stateless = stateless;
		}

	}

	private static final class Address {

		private static final String PREFIX_AMQP = "amqp://";

		private static final String PREFIX_AMQP_SECURE = "amqps://";

		private String host;

		private int port;

		private String username;

		private String password;

		private String virtualHost;

		private Boolean secureConnection;

		private Address(String input, boolean sslEnabled) {
			input = input.trim();
			input = trimPrefix(input);
			input = parseUsernameAndPassword(input);
			input = parseVirtualHost(input);
			parseHostAndPort(input, sslEnabled);
		}

		private String trimPrefix(String input) {
			if (input.startsWith(PREFIX_AMQP_SECURE)) {
				this.secureConnection = true;
				return input.substring(PREFIX_AMQP_SECURE.length());
			}
			if (input.startsWith(PREFIX_AMQP)) {
				this.secureConnection = false;
				return input.substring(PREFIX_AMQP.length());
			}
			return input;
		}

		private String parseUsernameAndPassword(String input) {
			String[] splitInput = StringUtils.split(input, "@");
			if (splitInput == null) {
				return input;
			}
			String credentials = splitInput[0];
			String[] splitCredentials = StringUtils.split(credentials, ":");
			if (splitCredentials == null) {
				this.username = credentials;
			}
			else {
				this.username = splitCredentials[0];
				this.password = splitCredentials[1];
			}
			return splitInput[1];
		}

		private String parseVirtualHost(String input) {
			int hostIndex = input.indexOf('/');
			if (hostIndex >= 0) {
				this.virtualHost = input.substring(hostIndex + 1);
				if (this.virtualHost.isEmpty()) {
					this.virtualHost = "/";
				}
				input = input.substring(0, hostIndex);
			}
			return input;
		}

		private void parseHostAndPort(String input, boolean sslEnabled) {
			int bracketIndex = input.lastIndexOf(']');
			int colonIndex = input.lastIndexOf(':');
			if (colonIndex == -1 || colonIndex < bracketIndex) {
				this.host = input;
				this.port = (determineSslEnabled(sslEnabled)) ? DEFAULT_PORT_SECURE : DEFAULT_PORT;
			}
			else {
				this.host = input.substring(0, colonIndex);
				this.port = Integer.parseInt(input.substring(colonIndex + 1));
			}
		}

		private boolean determineSslEnabled(boolean sslEnabled) {
			return (this.secureConnection != null) ? this.secureConnection : sslEnabled;
		}

	}

	public static final class Stream {

		/**
		 * Host of a RabbitMQ instance with the Stream plugin enabled.
		 */
		private String host = "localhost";

		/**
		 * Stream port of a RabbitMQ instance with the Stream plugin enabled.
		 */
		private int port = DEFAULT_STREAM_PORT;

		/**
		 * Virtual host of a RabbitMQ instance with the Stream plugin enabled. When not
		 * set, spring.rabbitmq.virtual-host is used.
		 */
		private String virtualHost;

		/**
		 * Login user to authenticate to the broker. When not set,
		 * spring.rabbitmq.username is used.
		 */
		private String username;

		/**
		 * Login password to authenticate to the broker. When not set
		 * spring.rabbitmq.password is used.
		 */
		private String password;

		/**
		 * Name of the stream.
		 */
		private String name;

		public String getHost() {
			return this.host;
		}

		public void setHost(String host) {
			this.host = host;
		}

		public int getPort() {
			return this.port;
		}

		public void setPort(int port) {
			this.port = port;
		}

		public String getVirtualHost() {
			return this.virtualHost;
		}

		public void setVirtualHost(String virtualHost) {
			this.virtualHost = virtualHost;
		}

		public String getUsername() {
			return this.username;
		}

		public void setUsername(String username) {
			this.username = username;
		}

		public String getPassword() {
			return this.password;
		}

		public void setPassword(String password) {
			this.password = password;
		}

		public String getName() {
			return this.name;
		}

		public void setName(String name) {
			this.name = name;
		}

	}

}<|MERGE_RESOLUTION|>--- conflicted
+++ resolved
@@ -46,11 +46,8 @@
  * @author Franjo Zilic
  * @author Eddú Meléndez
  * @author Rafael Carvalho
-<<<<<<< HEAD
  * @author Scott Frederick
-=======
  * @author Lasse Wulff
->>>>>>> fd10c69c
  * @since 1.0.0
  */
 @ConfigurationProperties(prefix = "spring.rabbitmq")
