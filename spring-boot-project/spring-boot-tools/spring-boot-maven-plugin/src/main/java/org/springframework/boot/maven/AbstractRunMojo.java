--- conflicted
+++ resolved
@@ -212,8 +212,7 @@
 	 * @see #logDisabledFork()
 	 */
 	protected boolean enableForkByDefault() {
-		return hasAgent() || hasJvmArgs() || hasEnvVariables()
-				|| hasWorkingDirectorySet();
+		return hasAgent() || hasJvmArgs() || hasEnvVariables() || hasWorkingDirectorySet();
 	}
 
 	private boolean hasAgent() {
@@ -222,13 +221,11 @@
 
 	private boolean hasJvmArgs() {
 		return (this.jvmArguments != null && !this.jvmArguments.isEmpty())
-				|| (this.systemPropertyVariables != null
-						&& !this.systemPropertyVariables.isEmpty());
+				|| (this.systemPropertyVariables != null && !this.systemPropertyVariables.isEmpty());
 	}
 
 	private boolean hasEnvVariables() {
-		return (this.environmentVariables != null
-				&& !this.environmentVariables.isEmpty());
+		return (this.environmentVariables != null && !this.environmentVariables.isEmpty());
 	}
 
 	private boolean hasWorkingDirectorySet() {
@@ -253,31 +250,18 @@
 	 * @see #enableForkByDefault()
 	 */
 	protected void logDisabledFork() {
-<<<<<<< HEAD
 		if (getLog().isWarnEnabled()) {
 			if (hasAgent()) {
 				getLog().warn("Fork mode disabled, ignoring agent");
 			}
 			if (hasJvmArgs()) {
 				RunArguments runArguments = resolveJvmArguments();
-				getLog().warn("Fork mode disabled, ignoring JVM argument(s) [" + Arrays
-						.stream(runArguments.asArray()).collect(Collectors.joining(" "))
-						+ "]");
+				getLog().warn("Fork mode disabled, ignoring JVM argument(s) ["
+						+ Arrays.stream(runArguments.asArray()).collect(Collectors.joining(" ")) + "]");
 			}
 			if (hasWorkingDirectorySet()) {
-				getLog().warn(
-						"Fork mode disabled, ignoring working directory configuration");
-			}
-=======
-		if (hasAgent()) {
-			getLog().warn("Fork mode disabled, ignoring agent");
-		}
-		if (hasJvmArgs()) {
-			getLog().warn("Fork mode disabled, ignoring JVM argument(s) [" + this.jvmArguments + "]");
-		}
-		if (hasWorkingDirectorySet()) {
-			getLog().warn("Fork mode disabled, ignoring working directory configuration");
->>>>>>> c6c139d9
+				getLog().warn("Fork mode disabled, ignoring working directory configuration");
+			}
 		}
 	}
 
@@ -288,10 +272,8 @@
 		addClasspath(args);
 		args.add(startClassName);
 		addArgs(args);
-		runWithForkedJvm(
-				(this.workingDirectory != null) ? this.workingDirectory
-						: this.project.getBasedir(),
-				args, determineEnvironmentVariables());
+		runWithForkedJvm((this.workingDirectory != null) ? this.workingDirectory : this.project.getBasedir(), args,
+				determineEnvironmentVariables());
 	}
 
 	/**
@@ -303,8 +285,7 @@
 	 * @throws MojoFailureException in case of MOJO failures
 	 */
 	protected abstract void runWithForkedJvm(File workingDirectory, List<String> args,
-			Map<String, String> environmentVariables)
-			throws MojoExecutionException, MojoFailureException;
+			Map<String, String> environmentVariables) throws MojoExecutionException, MojoFailureException;
 
 	/**
 	 * Run with the current VM, using the specified arguments.
@@ -483,8 +464,7 @@
 
 	private void logArguments(String message, String[] args) {
 		if (getLog().isDebugEnabled()) {
-			getLog().debug(
-					Arrays.stream(args).collect(Collectors.joining(" ", message, "")));
+			getLog().debug(Arrays.stream(args).collect(Collectors.joining(" ", message, "")));
 		}
 	}
 
