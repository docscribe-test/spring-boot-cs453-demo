/*
 * Copyright 2012-2023 the original author or authors.
 *
 * Licensed under the Apache License, Version 2.0 (the "License");
 * you may not use this file except in compliance with the License.
 * You may obtain a copy of the License at
 *
 *      https://www.apache.org/licenses/LICENSE-2.0
 *
 * Unless required by applicable law or agreed to in writing, software
 * distributed under the License is distributed on an "AS IS" BASIS,
 * WITHOUT WARRANTIES OR CONDITIONS OF ANY KIND, either express or implied.
 * See the License for the specific language governing permissions and
 * limitations under the License.
 */

package org.springframework.boot.configurationprocessor;

import java.util.Arrays;
import java.util.List;

import javax.lang.model.element.ExecutableElement;
import javax.lang.model.element.TypeElement;
import javax.lang.model.element.VariableElement;
import javax.lang.model.util.ElementFilter;

import org.junit.jupiter.api.Test;

import org.springframework.boot.configurationsample.immutable.ImmutableCollectionProperties;
import org.springframework.boot.configurationsample.immutable.ImmutableInnerClassProperties;
import org.springframework.boot.configurationsample.immutable.ImmutablePrimitiveProperties;
import org.springframework.boot.configurationsample.immutable.ImmutablePrimitiveWithDefaultsProperties;
import org.springframework.boot.configurationsample.immutable.ImmutablePrimitiveWrapperWithDefaultsProperties;
import org.springframework.boot.configurationsample.immutable.ImmutableSimpleProperties;

import static org.assertj.core.api.Assertions.assertThat;

/**
 * Tests for {@link ConstructorParameterPropertyDescriptor}.
 *
 * @author Stephane Nicoll
 */
class ConstructorParameterPropertyDescriptorTests extends PropertyDescriptorTests {

	@Test
	void constructorParameterSimpleProperty() {
		process(ImmutableSimpleProperties.class, (roundEnv, metadataEnv) -> {
			TypeElement ownerElement = roundEnv.getRootElement(ImmutableSimpleProperties.class);
			ConstructorParameterPropertyDescriptor property = createPropertyDescriptor(ownerElement, "theName");
			assertThat(property.getName()).isEqualTo("theName");
			assertThat(property.getSource()).hasToString("theName");
			assertThat(property.getGetter().getSimpleName()).hasToString("getTheName");
			assertThat(property.isProperty(metadataEnv)).isTrue();
			assertThat(property.isNested(metadataEnv)).isFalse();
		});
	}

	@Test
	void constructorParameterNestedPropertySameClass() {
		process(ImmutableInnerClassProperties.class, (roundEnv, metadataEnv) -> {
			TypeElement ownerElement = roundEnv.getRootElement(ImmutableInnerClassProperties.class);
			ConstructorParameterPropertyDescriptor property = createPropertyDescriptor(ownerElement, "first");
			assertThat(property.getName()).isEqualTo("first");
			assertThat(property.getSource()).hasToString("first");
			assertThat(property.getGetter().getSimpleName()).hasToString("getFirst");
			assertThat(property.isProperty(metadataEnv)).isFalse();
			assertThat(property.isNested(metadataEnv)).isTrue();
		});
	}

	@Test
	void constructorParameterNestedPropertyWithAnnotation() {
		process(ImmutableInnerClassProperties.class, (roundEnv, metadataEnv) -> {
			TypeElement ownerElement = roundEnv.getRootElement(ImmutableInnerClassProperties.class);
			ConstructorParameterPropertyDescriptor property = createPropertyDescriptor(ownerElement, "third");
			assertThat(property.getName()).isEqualTo("third");
			assertThat(property.getSource()).hasToString("third");
			assertThat(property.getGetter().getSimpleName()).hasToString("getThird");
			assertThat(property.isProperty(metadataEnv)).isFalse();
			assertThat(property.isNested(metadataEnv)).isTrue();
		});
	}

	@Test
	void constructorParameterSimplePropertyWithNoAccessorShouldBeExposed() {
		process(ImmutableSimpleProperties.class, (roundEnv, metadataEnv) -> {
			TypeElement ownerElement = roundEnv.getRootElement(ImmutableSimpleProperties.class);
			ConstructorParameterPropertyDescriptor property = createPropertyDescriptor(ownerElement, "counter");
			assertThat(property.getName()).isEqualTo("counter");
			assertThat(property.getSource()).hasToString("counter");
			assertThat(property.getGetter()).isNull();
			assertThat(property.isProperty(metadataEnv)).isTrue();
			assertThat(property.isNested(metadataEnv)).isFalse();
		});
	}

	@Test
	void constructorParameterMetadataSimpleProperty() {
		process(ImmutableSimpleProperties.class, (roundEnv, metadataEnv) -> {
			TypeElement ownerElement = roundEnv.getRootElement(ImmutableSimpleProperties.class);
			ConstructorParameterPropertyDescriptor property = createPropertyDescriptor(ownerElement, "counter");
			assertItemMetadata(metadataEnv, property).isProperty()
				.hasName("test.counter")
				.hasType(Long.class)
				.hasSourceType(ImmutableSimpleProperties.class)
				.hasNoDescription()
				.isNotDeprecated();
		});
	}

	@Test
	void constructorParameterMetadataNestedGroup() {
		process(ImmutableInnerClassProperties.class, (roundEnv, metadataEnv) -> {
			TypeElement ownerElement = roundEnv.getRootElement(ImmutableInnerClassProperties.class);
			ConstructorParameterPropertyDescriptor property = createPropertyDescriptor(ownerElement, "first");
			assertItemMetadata(metadataEnv, property).isGroup()
				.hasName("test.first")
				.hasType("org.springframework.boot.configurationsample.immutable.ImmutableInnerClassProperties$Foo")
				.hasSourceType(ImmutableInnerClassProperties.class)
				.hasSourceMethod("getFirst()")
				.hasNoDescription()
				.isNotDeprecated();
		});
	}

	@Test
	void constructorParameterDeprecatedPropertyOnGetter() {
		process(ImmutableSimpleProperties.class, (roundEnv, metadataEnv) -> {
			TypeElement ownerElement = roundEnv.getRootElement(ImmutableSimpleProperties.class);
			ExecutableElement getter = getMethod(ownerElement, "isFlag");
			VariableElement field = getField(ownerElement, "flag");
			VariableElement constructorParameter = getConstructorParameter(ownerElement, "flag");
			ConstructorParameterPropertyDescriptor property = new ConstructorParameterPropertyDescriptor(ownerElement,
					null, constructorParameter, "flag", field.asType(), field, getter, null);
			assertItemMetadata(metadataEnv, property).isProperty().isDeprecatedWithNoInformation();
		});
	}

	@Test
	void constructorParameterPropertyWithDescription() {
		process(ImmutableSimpleProperties.class, (roundEnv, metadataEnv) -> {
			TypeElement ownerElement = roundEnv.getRootElement(ImmutableSimpleProperties.class);
			ConstructorParameterPropertyDescriptor property = createPropertyDescriptor(ownerElement, "theName");
			assertItemMetadata(metadataEnv, property).isProperty()
				.hasDescription("The name of this simple properties.");
		});
	}

	@Test
	void constructorParameterPropertyWithDefaultValue() {
		process(ImmutableSimpleProperties.class, (roundEnv, metadataEnv) -> {
			TypeElement ownerElement = roundEnv.getRootElement(ImmutableSimpleProperties.class);
			ConstructorParameterPropertyDescriptor property = createPropertyDescriptor(ownerElement, "theName");
			assertItemMetadata(metadataEnv, property).isProperty().hasDefaultValue("boot");
		});
	}

	@Test
	void constructorParameterPropertyWithPrimitiveTypes() {
		process(ImmutablePrimitiveProperties.class, (roundEnv, metadataEnv) -> {
			TypeElement ownerElement = roundEnv.getRootElement(ImmutablePrimitiveProperties.class);
			assertItemMetadata(metadataEnv, createPropertyDescriptor(ownerElement, "flag")).hasDefaultValue(false);
			assertItemMetadata(metadataEnv, createPropertyDescriptor(ownerElement, "octet")).hasDefaultValue((byte) 0);
			assertItemMetadata(metadataEnv, createPropertyDescriptor(ownerElement, "letter")).hasDefaultValue(null);
			assertItemMetadata(metadataEnv, createPropertyDescriptor(ownerElement, "number"))
				.hasDefaultValue((short) 0);
			assertItemMetadata(metadataEnv, createPropertyDescriptor(ownerElement, "counter")).hasDefaultValue(0);
			assertItemMetadata(metadataEnv, createPropertyDescriptor(ownerElement, "value")).hasDefaultValue(0L);
			assertItemMetadata(metadataEnv, createPropertyDescriptor(ownerElement, "percentage")).hasDefaultValue(0F);
			assertItemMetadata(metadataEnv, createPropertyDescriptor(ownerElement, "ratio")).hasDefaultValue(0D);
		});
	}

	@Test
	void constructorParameterPropertyWithPrimitiveTypesAndDefaultValues() {
		process(ImmutablePrimitiveWithDefaultsProperties.class, (roundEnv, metadataEnv) -> {
			TypeElement ownerElement = roundEnv.getRootElement(ImmutablePrimitiveWithDefaultsProperties.class);
			assertItemMetadata(metadataEnv, createPropertyDescriptor(ownerElement, "flag")).hasDefaultValue(true);
			assertItemMetadata(metadataEnv, createPropertyDescriptor(ownerElement, "octet"))
				.hasDefaultValue((byte) 120);
			assertItemMetadata(metadataEnv, createPropertyDescriptor(ownerElement, "letter")).hasDefaultValue("a");
			assertItemMetadata(metadataEnv, createPropertyDescriptor(ownerElement, "number"))
				.hasDefaultValue((short) 1000);
			assertItemMetadata(metadataEnv, createPropertyDescriptor(ownerElement, "counter")).hasDefaultValue(42);
			assertItemMetadata(metadataEnv, createPropertyDescriptor(ownerElement, "value")).hasDefaultValue(2000L);
			assertItemMetadata(metadataEnv, createPropertyDescriptor(ownerElement, "percentage")).hasDefaultValue(0.5F);
			assertItemMetadata(metadataEnv, createPropertyDescriptor(ownerElement, "ratio")).hasDefaultValue(42.42);
		});
	}

	@Test
	void constructorParameterPropertyWithPrimitiveWrapperTypesAndDefaultValues() {
		process(ImmutablePrimitiveWrapperWithDefaultsProperties.class, (roundEnv, metadataEnv) -> {
			TypeElement ownerElement = roundEnv.getRootElement(ImmutablePrimitiveWrapperWithDefaultsProperties.class);
			assertItemMetadata(metadataEnv, createPropertyDescriptor(ownerElement, "flag")).hasDefaultValue(true);
			assertItemMetadata(metadataEnv, createPropertyDescriptor(ownerElement, "octet"))
				.hasDefaultValue((byte) 120);
			assertItemMetadata(metadataEnv, createPropertyDescriptor(ownerElement, "letter")).hasDefaultValue("a");
			assertItemMetadata(metadataEnv, createPropertyDescriptor(ownerElement, "number"))
				.hasDefaultValue((short) 1000);
			assertItemMetadata(metadataEnv, createPropertyDescriptor(ownerElement, "counter")).hasDefaultValue(42);
			assertItemMetadata(metadataEnv, createPropertyDescriptor(ownerElement, "value")).hasDefaultValue(2000L);
			assertItemMetadata(metadataEnv, createPropertyDescriptor(ownerElement, "percentage")).hasDefaultValue(0.5F);
			assertItemMetadata(metadataEnv, createPropertyDescriptor(ownerElement, "ratio")).hasDefaultValue(42.42);
		});
	}

	@Test
	void constructorParameterPropertyWithCollectionTypesAndDefaultValues() {
		process(ImmutableCollectionProperties.class, (roundEnv, metadataEnv) -> {
			TypeElement ownerElement = roundEnv.getRootElement(ImmutableCollectionProperties.class);
			assertItemMetadata(metadataEnv, createPropertyDescriptor(ownerElement, "names")).hasDefaultValue(null);
			assertItemMetadata(metadataEnv, createPropertyDescriptor(ownerElement, "flags"))
				.hasDefaultValue(Arrays.asList(true, false));
			assertItemMetadata(metadataEnv, createPropertyDescriptor(ownerElement, "durations"))
				.hasDefaultValue(Arrays.asList("10s", "1m", "1h"));
		});
	}

	protected ConstructorParameterPropertyDescriptor createPropertyDescriptor(TypeElement ownerElement, String name) {
		VariableElement constructorParameter = getConstructorParameter(ownerElement, name);
		VariableElement field = getField(ownerElement, name);
		ExecutableElement getter = getMethod(ownerElement, createAccessorMethodName("get", name));
		ExecutableElement setter = getMethod(ownerElement, createAccessorMethodName("set", name));
		return new ConstructorParameterPropertyDescriptor(ownerElement, null, constructorParameter, name,
				field.asType(), field, getter, setter);
	}

	private VariableElement getConstructorParameter(TypeElement ownerElement, String name) {
<<<<<<< HEAD
		List<ExecutableElement> constructors = ElementFilter.constructorsIn(ownerElement.getEnclosedElements()).stream()
				.filter((constructor) -> !constructor.getParameters().isEmpty()).toList();
=======
		List<ExecutableElement> constructors = ElementFilter.constructorsIn(ownerElement.getEnclosedElements())
			.stream()
			.filter((constructor) -> !constructor.getParameters().isEmpty())
			.collect(Collectors.toList());
>>>>>>> df5898a1
		if (constructors.size() != 1) {
			throw new IllegalStateException("No candidate constructor for " + ownerElement);
		}
		return constructors.get(0)
			.getParameters()
			.stream()
			.filter((parameter) -> parameter.getSimpleName().toString().equals(name))
			.findFirst()
			.orElse(null);
	}

}<|MERGE_RESOLUTION|>--- conflicted
+++ resolved
@@ -227,15 +227,10 @@
 	}
 
 	private VariableElement getConstructorParameter(TypeElement ownerElement, String name) {
-<<<<<<< HEAD
-		List<ExecutableElement> constructors = ElementFilter.constructorsIn(ownerElement.getEnclosedElements()).stream()
-				.filter((constructor) -> !constructor.getParameters().isEmpty()).toList();
-=======
 		List<ExecutableElement> constructors = ElementFilter.constructorsIn(ownerElement.getEnclosedElements())
 			.stream()
 			.filter((constructor) -> !constructor.getParameters().isEmpty())
-			.collect(Collectors.toList());
->>>>>>> df5898a1
+			.toList();
 		if (constructors.size() != 1) {
 			throw new IllegalStateException("No candidate constructor for " + ownerElement);
 		}
