/*
 * Copyright 2012-2023 the original author or authors.
 *
 * Licensed under the Apache License, Version 2.0 (the "License");
 * you may not use this file except in compliance with the License.
 * You may obtain a copy of the License at
 *
 *      https://www.apache.org/licenses/LICENSE-2.0
 *
 * Unless required by applicable law or agreed to in writing, software
 * distributed under the License is distributed on an "AS IS" BASIS,
 * WITHOUT WARRANTIES OR CONDITIONS OF ANY KIND, either express or implied.
 * See the License for the specific language governing permissions and
 * limitations under the License.
 */

package org.springframework.boot.context.properties.bind.validation;

import org.junit.jupiter.api.Test;

import org.springframework.boot.origin.MockOrigin;
import org.springframework.boot.origin.Origin;
import org.springframework.validation.FieldError;

import static org.assertj.core.api.Assertions.assertThat;

/**
 * Tests for {@link OriginTrackedFieldError}.
 *
 * @author Phillip Webb
 * @author Madhura Bhave
 */
class OriginTrackedFieldErrorTests {

	private static final FieldError FIELD_ERROR = new FieldError("foo", "bar", "faf");

	private static final Origin ORIGIN = MockOrigin.of("afile");

	@Test
	void ofWhenFieldErrorIsNullShouldReturnNull() {
		assertThat(OriginTrackedFieldError.of(null, ORIGIN)).isNull();
	}

	@Test
	void ofWhenOriginIsNullShouldReturnFieldErrorWithoutOrigin() {
		assertThat(OriginTrackedFieldError.of(FIELD_ERROR, null)).isSameAs(FIELD_ERROR);
	}

	@Test
	void ofShouldReturnOriginCapableFieldError() {
		FieldError fieldError = OriginTrackedFieldError.of(FIELD_ERROR, ORIGIN);
		assertThat(fieldError.getObjectName()).isEqualTo("foo");
		assertThat(fieldError.getField()).isEqualTo("bar");
		assertThat(Origin.from(fieldError)).isEqualTo(ORIGIN);
	}

	@Test
	void toStringShouldAddOrigin() {
<<<<<<< HEAD
		assertThat(OriginTrackedFieldError.of(FIELD_ERROR, ORIGIN))
				.hasToString("Field error in object 'foo' on field 'bar': rejected value [null]"
						+ "; codes []; arguments []; default message [faf]; origin afile");
=======
		assertThat(OriginTrackedFieldError.of(FIELD_ERROR, ORIGIN).toString())
			.isEqualTo("Field error in object 'foo' on field 'bar': rejected value [null]"
					+ "; codes []; arguments []; default message [faf]; origin afile");
>>>>>>> df5898a1
	}

}<|MERGE_RESOLUTION|>--- conflicted
+++ resolved
@@ -56,15 +56,9 @@
 
 	@Test
 	void toStringShouldAddOrigin() {
-<<<<<<< HEAD
 		assertThat(OriginTrackedFieldError.of(FIELD_ERROR, ORIGIN))
-				.hasToString("Field error in object 'foo' on field 'bar': rejected value [null]"
-						+ "; codes []; arguments []; default message [faf]; origin afile");
-=======
-		assertThat(OriginTrackedFieldError.of(FIELD_ERROR, ORIGIN).toString())
-			.isEqualTo("Field error in object 'foo' on field 'bar': rejected value [null]"
+			.hasToString("Field error in object 'foo' on field 'bar': rejected value [null]"
 					+ "; codes []; arguments []; default message [faf]; origin afile");
->>>>>>> df5898a1
 	}
 
 }