/*
 * Copyright 2012-2022 the original author or authors.
 *
 * Licensed under the Apache License, Version 2.0 (the "License");
 * you may not use this file except in compliance with the License.
 * You may obtain a copy of the License at
 *
 *      https://www.apache.org/licenses/LICENSE-2.0
 *
 * Unless required by applicable law or agreed to in writing, software
 * distributed under the License is distributed on an "AS IS" BASIS,
 * WITHOUT WARRANTIES OR CONDITIONS OF ANY KIND, either express or implied.
 * See the License for the specific language governing permissions and
 * limitations under the License.
 */

package org.springframework.boot.actuate.autoconfigure.metrics.export;

import java.lang.annotation.Documented;
import java.lang.annotation.ElementType;
import java.lang.annotation.Retention;
import java.lang.annotation.RetentionPolicy;
import java.lang.annotation.Target;

import org.springframework.context.annotation.Conditional;

/**
<<<<<<< HEAD
 * {@link Conditional @Conditional} that checks whether or not a metrics exporter is
 * enabled. If the {@code management.<name>.metrics.export.enabled} property is configured
 * then its value is used to determine if it matches. Otherwise, matches if the value of
 * the {@code management.defaults.metrics.export.enabled} property is {@code true} or if
 * it is not configured.
=======
 * {@link Conditional @Conditional} that checks whether a metrics exporter is enabled. If
 * the {@code management.metrics.export.<name>.enabled} property is configured then its
 * value is used to determine if it matches. Otherwise, matches if the value of the
 * {@code management.metrics.export.defaults.enabled} property is {@code true} or if it is
 * not configured.
>>>>>>> a4ef6a7c
 *
 * @author Chris Bono
 * @since 2.4.0
 */
@Retention(RetentionPolicy.RUNTIME)
@Target({ ElementType.TYPE, ElementType.METHOD })
@Documented
@Conditional(OnMetricsExportEnabledCondition.class)
public @interface ConditionalOnEnabledMetricsExport {

	/**
	 * The name of the metrics exporter.
	 * @return the name of the metrics exporter
	 */
	String value();

}<|MERGE_RESOLUTION|>--- conflicted
+++ resolved
@@ -25,19 +25,11 @@
 import org.springframework.context.annotation.Conditional;
 
 /**
-<<<<<<< HEAD
- * {@link Conditional @Conditional} that checks whether or not a metrics exporter is
- * enabled. If the {@code management.<name>.metrics.export.enabled} property is configured
- * then its value is used to determine if it matches. Otherwise, matches if the value of
- * the {@code management.defaults.metrics.export.enabled} property is {@code true} or if
- * it is not configured.
-=======
  * {@link Conditional @Conditional} that checks whether a metrics exporter is enabled. If
- * the {@code management.metrics.export.<name>.enabled} property is configured then its
+ * the {@code management.<name>.metrics.export.enabled} property is configured then its
  * value is used to determine if it matches. Otherwise, matches if the value of the
- * {@code management.metrics.export.defaults.enabled} property is {@code true} or if it is
+ * {@code management.defaults.metrics.export.enabled} property is {@code true} or if it is
  * not configured.
->>>>>>> a4ef6a7c
  *
  * @author Chris Bono
  * @since 2.4.0
