/*
 * Copyright 2012-2019 the original author or authors.
 *
 * Licensed under the Apache License, Version 2.0 (the "License");
 * you may not use this file except in compliance with the License.
 * You may obtain a copy of the License at
 *
 *      https://www.apache.org/licenses/LICENSE-2.0
 *
 * Unless required by applicable law or agreed to in writing, software
 * distributed under the License is distributed on an "AS IS" BASIS,
 * WITHOUT WARRANTIES OR CONDITIONS OF ANY KIND, either express or implied.
 * See the License for the specific language governing permissions and
 * limitations under the License.
 */

package org.springframework.boot.actuate.endpoint.web.annotation;

import java.util.Collection;
import java.util.Collections;
import java.util.List;

import org.springframework.boot.actuate.endpoint.EndpointFilter;
import org.springframework.boot.actuate.endpoint.EndpointId;
import org.springframework.boot.actuate.endpoint.Operation;
import org.springframework.boot.actuate.endpoint.annotation.DiscoveredOperationMethod;
import org.springframework.boot.actuate.endpoint.annotation.EndpointDiscoverer;
import org.springframework.boot.actuate.endpoint.invoke.OperationInvoker;
import org.springframework.boot.actuate.endpoint.invoke.ParameterValueMapper;
import org.springframework.boot.actuate.endpoint.web.PathMapper;
import org.springframework.context.ApplicationContext;
import org.springframework.core.annotation.AnnotatedElementUtils;
import org.springframework.util.ClassUtils;

/**
 * {@link EndpointDiscoverer} for {@link ExposableControllerEndpoint controller
 * endpoints}.
 *
 * @author Phillip Webb
 * @since 2.0.0
 */
public class ControllerEndpointDiscoverer extends EndpointDiscoverer<ExposableControllerEndpoint, Operation>
		implements ControllerEndpointsSupplier {

	private final List<PathMapper> endpointPathMappers;

	/**
	 * Create a new {@link ControllerEndpointDiscoverer} instance.
	 * @param applicationContext the source application context
	 * @param endpointPathMappers the endpoint path mappers
	 * @param filters filters to apply
	 */
<<<<<<< HEAD
	public ControllerEndpointDiscoverer(ApplicationContext applicationContext,
			List<PathMapper> endpointPathMappers,
			Collection<EndpointFilter<ExposableControllerEndpoint>> filters) {
		super(applicationContext, ParameterValueMapper.NONE, Collections.emptyList(),
				filters);
		this.endpointPathMappers = endpointPathMappers;
=======
	public ControllerEndpointDiscoverer(ApplicationContext applicationContext, PathMapper endpointPathMapper,
			Collection<EndpointFilter<ExposableControllerEndpoint>> filters) {
		super(applicationContext, ParameterValueMapper.NONE, Collections.emptyList(), filters);
		Assert.notNull(endpointPathMapper, "EndpointPathMapper must not be null");
		this.endpointPathMapper = endpointPathMapper;
>>>>>>> c6c139d9
	}

	@Override
	protected boolean isEndpointExposed(Object endpointBean) {
		Class<?> type = ClassUtils.getUserClass(endpointBean.getClass());
		return AnnotatedElementUtils.isAnnotated(type, ControllerEndpoint.class)
				|| AnnotatedElementUtils.isAnnotated(type, RestControllerEndpoint.class);
	}

	@Override
<<<<<<< HEAD
	protected ExposableControllerEndpoint createEndpoint(Object endpointBean,
			EndpointId id, boolean enabledByDefault, Collection<Operation> operations) {
		String rootPath = PathMapper.getRootPath(this.endpointPathMappers, id);
		return new DiscoveredControllerEndpoint(this, endpointBean, id, rootPath,
				enabledByDefault);
	}

	@Override
	protected Operation createOperation(EndpointId endpointId,
			DiscoveredOperationMethod operationMethod, OperationInvoker invoker) {
		throw new IllegalStateException(
				"ControllerEndpoints must not declare operations");
=======
	@Deprecated
	protected ExposableControllerEndpoint createEndpoint(Object endpointBean, String id, boolean enabledByDefault,
			Collection<Operation> operations) {
		return createEndpoint(endpointBean, (id != null) ? EndpointId.of(id) : null, enabledByDefault, operations);
	}

	@Override
	protected ExposableControllerEndpoint createEndpoint(Object endpointBean, EndpointId id, boolean enabledByDefault,
			Collection<Operation> operations) {
		String rootPath = this.endpointPathMapper.getRootPath(id);
		return new DiscoveredControllerEndpoint(this, endpointBean, id, rootPath, enabledByDefault);
	}

	@Override
	@Deprecated
	protected Operation createOperation(String endpointId, DiscoveredOperationMethod operationMethod,
			OperationInvoker invoker) {
		return createOperation(EndpointId.of(endpointId), operationMethod, invoker);
	}

	@Override
	protected Operation createOperation(EndpointId endpointId, DiscoveredOperationMethod operationMethod,
			OperationInvoker invoker) {
		throw new IllegalStateException("ControllerEndpoints must not declare operations");
>>>>>>> c6c139d9
	}

	@Override
	protected OperationKey createOperationKey(Operation operation) {
		throw new IllegalStateException("ControllerEndpoints must not declare operations");
	}

}<|MERGE_RESOLUTION|>--- conflicted
+++ resolved
@@ -50,20 +50,10 @@
 	 * @param endpointPathMappers the endpoint path mappers
 	 * @param filters filters to apply
 	 */
-<<<<<<< HEAD
-	public ControllerEndpointDiscoverer(ApplicationContext applicationContext,
-			List<PathMapper> endpointPathMappers,
-			Collection<EndpointFilter<ExposableControllerEndpoint>> filters) {
-		super(applicationContext, ParameterValueMapper.NONE, Collections.emptyList(),
-				filters);
-		this.endpointPathMappers = endpointPathMappers;
-=======
-	public ControllerEndpointDiscoverer(ApplicationContext applicationContext, PathMapper endpointPathMapper,
+	public ControllerEndpointDiscoverer(ApplicationContext applicationContext, List<PathMapper> endpointPathMappers,
 			Collection<EndpointFilter<ExposableControllerEndpoint>> filters) {
 		super(applicationContext, ParameterValueMapper.NONE, Collections.emptyList(), filters);
-		Assert.notNull(endpointPathMapper, "EndpointPathMapper must not be null");
-		this.endpointPathMapper = endpointPathMapper;
->>>>>>> c6c139d9
+		this.endpointPathMappers = endpointPathMappers;
 	}
 
 	@Override
@@ -74,45 +64,16 @@
 	}
 
 	@Override
-<<<<<<< HEAD
-	protected ExposableControllerEndpoint createEndpoint(Object endpointBean,
-			EndpointId id, boolean enabledByDefault, Collection<Operation> operations) {
-		String rootPath = PathMapper.getRootPath(this.endpointPathMappers, id);
-		return new DiscoveredControllerEndpoint(this, endpointBean, id, rootPath,
-				enabledByDefault);
-	}
-
-	@Override
-	protected Operation createOperation(EndpointId endpointId,
-			DiscoveredOperationMethod operationMethod, OperationInvoker invoker) {
-		throw new IllegalStateException(
-				"ControllerEndpoints must not declare operations");
-=======
-	@Deprecated
-	protected ExposableControllerEndpoint createEndpoint(Object endpointBean, String id, boolean enabledByDefault,
-			Collection<Operation> operations) {
-		return createEndpoint(endpointBean, (id != null) ? EndpointId.of(id) : null, enabledByDefault, operations);
-	}
-
-	@Override
 	protected ExposableControllerEndpoint createEndpoint(Object endpointBean, EndpointId id, boolean enabledByDefault,
 			Collection<Operation> operations) {
-		String rootPath = this.endpointPathMapper.getRootPath(id);
+		String rootPath = PathMapper.getRootPath(this.endpointPathMappers, id);
 		return new DiscoveredControllerEndpoint(this, endpointBean, id, rootPath, enabledByDefault);
-	}
-
-	@Override
-	@Deprecated
-	protected Operation createOperation(String endpointId, DiscoveredOperationMethod operationMethod,
-			OperationInvoker invoker) {
-		return createOperation(EndpointId.of(endpointId), operationMethod, invoker);
 	}
 
 	@Override
 	protected Operation createOperation(EndpointId endpointId, DiscoveredOperationMethod operationMethod,
 			OperationInvoker invoker) {
 		throw new IllegalStateException("ControllerEndpoints must not declare operations");
->>>>>>> c6c139d9
 	}
 
 	@Override
