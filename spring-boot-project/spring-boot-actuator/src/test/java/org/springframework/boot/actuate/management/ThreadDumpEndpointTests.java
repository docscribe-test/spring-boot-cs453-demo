--- conflicted
+++ resolved
@@ -99,22 +99,6 @@
 			monitor.notifyAll();
 		}
 		assertThat(threadDump)
-<<<<<<< HEAD
-				.containsPattern(String.format("\t- parking to wait for <[0-9a-z]+> \\(a %s\\$Sync\\)",
-						CountDownLatch.class.getName().replace(".", "\\.")))
-				.contains(String.format("\t- locked <%s> (a java.lang.Object)", hexIdentityHashCode(contendedMonitor)))
-				.contains(String.format("\t- waiting to lock <%s> (a java.lang.Object) owned by \"%s\" t@%d",
-						hexIdentityHashCode(contendedMonitor), Thread.currentThread().getName(),
-						Thread.currentThread().getId()))
-				.satisfiesAnyOf(
-						(dump) -> assertThat(dump).contains(String.format("\t- waiting on <%s> (a java.lang.Object)",
-								hexIdentityHashCode(monitor))),
-						(dump) -> assertThat(dump).contains(String.format(
-								"\t- parking to wait for <%s> (a java.lang.Object)", hexIdentityHashCode(monitor))))
-				.containsPattern(
-						String.format("Locked ownable synchronizers:%n\t- Locked <[0-9a-z]+> \\(a %s\\$NonfairSync\\)",
-								ReentrantReadWriteLock.class.getName().replace(".", "\\.")));
-=======
 			.containsPattern(String.format("\t- parking to wait for <[0-9a-z]+> \\(a %s\\$Sync\\)",
 					CountDownLatch.class.getName().replace(".", "\\.")))
 			.contains(String.format("\t- locked <%s> (a java.lang.Object)", hexIdentityHashCode(contendedMonitor)))
@@ -122,14 +106,13 @@
 					hexIdentityHashCode(contendedMonitor), Thread.currentThread().getName(),
 					Thread.currentThread().getId()))
 			.satisfiesAnyOf(
-					(dump) -> dump.contains(
+					(dump) -> assertThat(dump).contains(
 							String.format("\t- waiting on <%s> (a java.lang.Object)", hexIdentityHashCode(monitor))),
-					(dump) -> dump.contains(String.format("\t- parking to wait for <%s> (a java.lang.Object)",
-							hexIdentityHashCode(monitor))))
+					(dump) -> assertThat(dump).contains(String
+						.format("\t- parking to wait for <%s> (a java.lang.Object)", hexIdentityHashCode(monitor))))
 			.containsPattern(
 					String.format("Locked ownable synchronizers:%n\t- Locked <[0-9a-z]+> \\(a %s\\$NonfairSync\\)",
 							ReentrantReadWriteLock.class.getName().replace(".", "\\.")));
->>>>>>> df5898a1
 	}
 
 	private String hexIdentityHashCode(Object object) {
