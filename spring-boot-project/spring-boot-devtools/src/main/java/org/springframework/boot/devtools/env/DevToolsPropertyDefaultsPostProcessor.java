--- conflicted
+++ resolved
@@ -64,15 +64,8 @@
 	private static final Map<String, Object> PROPERTIES;
 
 	static {
-<<<<<<< HEAD
 		if (NativeDetector.inNativeImage()) {
 			PROPERTIES = Collections.emptyMap();
-=======
-		Properties properties = new Properties();
-		try (InputStream stream = DevToolsPropertyDefaultsPostProcessor.class
-			.getResourceAsStream("devtools-property-defaults.properties")) {
-			properties.load(stream);
->>>>>>> df5898a1
 		}
 		else {
 			PROPERTIES = loadDefaultProperties();
@@ -142,7 +135,7 @@
 	private static Map<String, Object> loadDefaultProperties() {
 		Properties properties = new Properties();
 		try (InputStream stream = DevToolsPropertyDefaultsPostProcessor.class
-				.getResourceAsStream("devtools-property-defaults.properties")) {
+			.getResourceAsStream("devtools-property-defaults.properties")) {
 			if (stream == null) {
 				throw new RuntimeException(
 						"Failed to load devtools-property-defaults.properties because it doesn't exist");
