--- conflicted
+++ resolved
@@ -115,16 +115,6 @@
 			return this.name;
 		}
 
-<<<<<<< HEAD
-		static JavaRuntime openJdkEarlyAccess(JavaVersion version) {
-			String imageVersion = version.toString();
-			DockerImageName image = DockerImageName.parse("openjdk:%s-ea-jdk".formatted(imageVersion));
-			return new JavaRuntime("OpenJDK Early Access " + imageVersion, version,
-					() -> new GenericContainer<>(image));
-		}
-
-=======
->>>>>>> f9669034
 		static JavaRuntime openJdk(JavaVersion version) {
 			String imageVersion = version.toString();
 			DockerImageName image = DockerImageName.parse("bellsoft/liberica-openjdk-debian:" + imageVersion);
