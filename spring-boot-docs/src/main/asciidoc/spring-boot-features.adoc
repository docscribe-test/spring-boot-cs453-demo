[[boot-features]]
= Spring Boot features

[partintro]
--
This section dives into the details of Spring Boot. Here you can learn about the key
features that you will want to use and customize. If you haven't already, you might want
to read the _<<getting-started.adoc#getting-started>>_ and
_<<using-spring-boot.adoc#using-boot>>_ sections so that you have a good grounding
of the basics.
--



[[boot-features-spring-application]]
== SpringApplication
The `SpringApplication` class provides a convenient way to bootstrap a Spring application
that will be started from a `main()` method. In many situations you can just delegate to
the static `SpringApplication.run` method:

[source,java,indent=0]
----
	public static void main(String[] args) {
		SpringApplication.run(MySpringConfiguration.class, args);
	}
----

When your application starts you should see something similar to the following:

[indent=0,subs="attributes"]
----
  .   ____          _            __ _ _
 /\\ / ___'_ __ _ _(_)_ __  __ _ \ \ \ \
( ( )\___ | '_ | '_| | '_ \/ _` | \ \ \ \
 \\/  ___)| |_)| | | | | || (_| |  ) ) ) )
  '  |____| .__|_| |_|_| |_\__, | / / / /
 =========|_|==============|___/=/_/_/_/
 :: Spring Boot ::   v{spring-boot-version}

2013-07-31 00:08:16.117  INFO 56603 --- [           main] o.s.b.s.app.SampleApplication            : Starting SampleApplication v0.1.0 on mycomputer with PID 56603 (/apps/myapp.jar started by pwebb)
2013-07-31 00:08:16.166  INFO 56603 --- [           main] ationConfigEmbeddedWebApplicationContext : Refreshing org.springframework.boot.context.embedded.AnnotationConfigEmbeddedWebApplicationContext@6e5a8246: startup date [Wed Jul 31 00:08:16 PDT 2013]; root of context hierarchy
2014-03-04 13:09:54.912  INFO 41370 --- [           main] .t.TomcatEmbeddedServletContainerFactory : Server initialized with port: 8080
2014-03-04 13:09:56.501  INFO 41370 --- [           main] o.s.b.s.app.SampleApplication            : Started SampleApplication in 2.992 seconds (JVM running for 3.658)
----

By default `INFO` logging messages will be shown, including some relevant startup details
such as the user that launched the application.


[[boot-features-banner]]
=== Customizing the Banner
The banner that is printed on start up can be changed by adding a `banner.txt` file
to your classpath, or by setting `banner.location` to the location of such a file.
If the file has an unusual encoding you can set `banner.charset` (default is `UTF-8`).
In addition to a text file, you can also add a `banner.gif`, `banner.jpg` or `banner.png`
image file to your classpath, or set a `banner.image.location` property. Images will be
converted into an ASCII art representation and printed above any text banner.

Inside your `banner.txt` file you can use any of the following placeholders:

.Banner variables
|===
| Variable | Description

|`${application.version}`
|The version number of your application as declared in `MANIFEST.MF`. For example
`Implementation-Version: 1.0` is printed as `1.0`.

|`${application.formatted-version}`
|The version number of your application as declared in `MANIFEST.MF` formatted for
display (surrounded with brackets and prefixed with `v`). For example `(v1.0)`.

|`${spring-boot.version}`
|The Spring Boot version that you are using. For example `{spring-boot-version}`.

|`${spring-boot.formatted-version}`
|The Spring Boot version that you are using formatted for display (surrounded with
brackets and prefixed with `v`). For example `(v{spring-boot-version})`.

|`${Ansi.NAME}` (or `${AnsiColor.NAME}`, `${AnsiBackground.NAME}`, `${AnsiStyle.NAME}`)
|Where `NAME` is the name of an ANSI escape code. See
{sc-spring-boot}/ansi/AnsiPropertySource.{sc-ext}[`AnsiPropertySource`] for details.

|`${application.title}`
|The title of your application as declared in `MANIFEST.MF`. For example
`Implementation-Title: MyApp` is printed as `MyApp`.
|===

TIP: The `SpringApplication.setBanner(...)` method can be used if you want to generate
a banner programmatically. Use the `org.springframework.boot.Banner` interface and
implement your own `printBanner()` method.

You can also use the `spring.main.banner-mode` property to determine if the banner has
to be printed on `System.out` (`console`), using the configured logger (`log`) or not
at all (`off`).

The printed banner will be registered as a singleton bean under the name
`springBootBanner`.

[NOTE]
====
YAML maps `off` to `false` so make sure to add quotes if you want to disable the
banner in your application.

[source,yaml,indent=0]
----
	spring:
		main:
			banner-mode: "off"
----
====

[[boot-features-customizing-spring-application]]
=== Customizing SpringApplication
If the `SpringApplication` defaults aren't to your taste you can instead create a local
instance and customize it. For example, to turn off the banner you would write:

[source,java,indent=0]
----
	public static void main(String[] args) {
		SpringApplication app = new SpringApplication(MySpringConfiguration.class);
		app.setBannerMode(Banner.Mode.OFF);
		app.run(args);
	}
----

NOTE: The constructor arguments passed to `SpringApplication` are configuration sources
for spring beans. In most cases these will be references to `@Configuration` classes, but
they could also be references to XML configuration or to packages that should be scanned.

It is also possible to configure the `SpringApplication` using an `application.properties`
file. See _<<boot-features-external-config>>_ for details.

For a complete list of the configuration options, see the
{dc-spring-boot}/SpringApplication.{dc-ext}[`SpringApplication` Javadoc].



[[boot-features-fluent-builder-api]]
=== Fluent builder API
If you need to build an `ApplicationContext` hierarchy (multiple contexts with a
parent/child relationship), or if you just prefer using a '`fluent`' builder API, you
can use the `SpringApplicationBuilder`.

The `SpringApplicationBuilder` allows you to chain together multiple method calls, and
includes `parent` and `child` methods that allow you to create a hierarchy.

For example:

[source,java,indent=0]
----
	new SpringApplicationBuilder()
		.bannerMode(Banner.Mode.OFF)
		.sources(Parent.class)
		.child(Application.class)
		.run(args);
----

NOTE: There are some restrictions when creating an `ApplicationContext` hierarchy, e.g.
Web components *must* be contained within the child context, and the same `Environment`
will be used for both parent and child contexts. See the
{dc-spring-boot}/builder/SpringApplicationBuilder.{dc-ext}[`SpringApplicationBuilder`
Javadoc] for full details.



[[boot-features-application-events-and-listeners]]
=== Application events and listeners
In addition to the usual Spring Framework events, such as
{spring-javadoc}/context/event/ContextRefreshedEvent.{dc-ext}[`ContextRefreshedEvent`],
a `SpringApplication` sends some additional application events.

[NOTE]
====
Some events are actually triggered before the `ApplicationContext` is created so you
cannot register a listener on those as a `@Bean`. You can register them via the
`SpringApplication.addListeners(...)` or `SpringApplicationBuilder.listeners(...)`
methods.

If you want those listeners to be registered automatically regardless of the way the
application is created you can add a `META-INF/spring.factories` file to your project
and reference your listener(s) using the `org.springframework.context.ApplicationListener`
key.

[indent=0]
----
	org.springframework.context.ApplicationListener=com.example.project.MyListener
----

====

Application events are sent in the following order, as your application runs:

. An `ApplicationStartedEvent` is sent at the start of a run, but before any
  processing except the registration of listeners and initializers.
. An `ApplicationEnvironmentPreparedEvent` is sent when the `Environment` to be used in
  the context is known, but before the context is created.
. An `ApplicationPreparedEvent` is sent just before the refresh is started, but after bean
  definitions have been loaded.
. An `ApplicationReadyEvent` is sent after the refresh and any related callbacks have
  been processed to indicate the application is ready to service requests.
. An `ApplicationFailedEvent` is sent if there is an exception on startup.

TIP: You often won't need to use application events, but it can be handy to know that they
exist. Internally, Spring Boot uses events to handle a variety of tasks.



[[boot-features-web-environment]]
=== Web environment
A `SpringApplication` will attempt to create the right type of `ApplicationContext` on
your behalf. By default, an `AnnotationConfigApplicationContext` or
`AnnotationConfigEmbeddedWebApplicationContext` will be used, depending on whether you
are developing a web application or not.

The algorithm used to determine a '`web environment`' is fairly simplistic (based on the
presence of a few classes). You can use `setWebEnvironment(boolean webEnvironment)` if
you need to override the default.

It is also possible to take complete control of the `ApplicationContext` type that will
be used by calling `setApplicationContextClass(...)`.

TIP: It is often desirable to call `setWebEnvironment(false)` when using
`SpringApplication` within a JUnit test.



[[boot-features-application-arguments]]
=== Accessing application arguments
If you need to access the application arguments that were passed to
`SpringApplication.run(...)` you can inject a
`org.springframework.boot.ApplicationArguments` bean. The `ApplicationArguments` interface
provides access to both the raw `String[]` arguments as well as parsed `option` and
`non-option` arguments:

[source,java,indent=0]
----
	import org.springframework.boot.*
	import org.springframework.beans.factory.annotation.*
	import org.springframework.stereotype.*

	@Component
	public class MyBean {

		@Autowired
		public MyBean(ApplicationArguments args) {
			boolean debug = args.containsOption("debug");
			List<String> files = args.getNonOptionArgs();
			// if run with "--debug logfile.txt" debug=true, files=["logfile.txt"]
		}

	}
----

TIP: Spring Boot will also register a `CommandLinePropertySource` with the Spring
`Environment`. This allows you to also inject single application arguments using the
`@Value` annotation.



[[boot-features-command-line-runner]]
=== Using the ApplicationRunner or CommandLineRunner
If you need to run some specific code once the `SpringApplication` has started, you can
implement the `ApplicationRunner` or `CommandLineRunner` interfaces. Both interfaces work
in the same way and offer a single `run` method which will be called just before
`SpringApplication.run(...)` completes.

The `CommandLineRunner` interfaces provides access to application arguments as a simple
string array, whereas the `ApplicationRunner` uses the `ApplicationArguments` interface
discussed above.

[source,java,indent=0]
----
	import org.springframework.boot.*
	import org.springframework.stereotype.*

	@Component
	public class MyBean implements CommandLineRunner {

		public void run(String... args) {
			// Do something...
		}

	}
----

You can additionally implement the `org.springframework.core.Ordered` interface or use the
`org.springframework.core.annotation.Order` annotation if several `CommandLineRunner` or
`ApplicationRunner` beans are defined that must be called in a specific order.



[[boot-features-application-exit]]
=== Application exit
Each `SpringApplication` will register a shutdown hook with the JVM to ensure that the
`ApplicationContext` is closed gracefully on exit. All the standard Spring lifecycle
callbacks (such as the `DisposableBean` interface, or the `@PreDestroy` annotation) can
be used.

In addition, beans may implement the `org.springframework.boot.ExitCodeGenerator`
interface if they wish to return a specific exit code when the application ends.



[[boot-features-application-admin]]
=== Admin features
It is possible to enable admin-related features for the application by specifying the
`spring.application.admin.enabled` property. This exposes the
{sc-spring-boot}/admin/SpringApplicationAdminMXBean.{sc-ext}[`SpringApplicationAdminMXBean`]
on the platform `MBeanServer`. You could use this feature to administer your Spring Boot
application remotely. This could also be useful for any service wrapper implementation.

TIP: If you want to know on which HTTP port the application is running, get the property
with key `local.server.port`.

NOTE: Take care when enabling this feature as the MBean exposes a method to shutdown the
application.



[[boot-features-external-config]]
== Externalized Configuration
Spring Boot allows you to externalize your configuration so you can work with the same
application code in different environments. You can use properties files, YAML files,
environment variables and command-line arguments to externalize configuration. Property
values can be injected directly into your beans using the `@Value` annotation, accessed
via Spring's `Environment` abstraction or
<<boot-features-external-config-typesafe-configuration-properties,bound to structured objects>>
via `@ConfigurationProperties`.

Spring Boot uses a very particular `PropertySource` order that is designed to allow
sensible overriding of values. Properties are considered in the following order:

. {spring-javadoc}/test/context/TestPropertySource.{dc-ext}[`@TestPropertySource`]
  annotations on your tests.
. Command line arguments.
. Properties from `SPRING_APPLICATION_JSON` (inline JSON embedded in an environment
  variable or system property)
. `ServletConfig` init parameters.
. `ServletContext` init parameters.
. JNDI attributes from `java:comp/env`.
. Java System properties (`System.getProperties()`).
. OS environment variables.
. A `RandomValuePropertySource` that only has properties in `+random.*+`.
. <<boot-features-external-config-profile-specific-properties,Profile-specific
  application properties>> outside of your packaged jar
  (`application-{profile}.properties` and YAML variants)
. <<boot-features-external-config-profile-specific-properties,Profile-specific
  application properties>> packaged inside your jar (`application-{profile}.properties`
  and YAML variants)
. Application properties outside of your packaged jar (`application.properties` and YAML
  variants).
. Application properties packaged inside your jar (`application.properties` and YAML
  variants).
. {spring-javadoc}/context/annotation/PropertySource.{dc-ext}[`@PropertySource`]
  annotations on your `@Configuration` classes.
. Default properties (specified using `SpringApplication.setDefaultProperties`).

To provide a concrete example, suppose you develop a `@Component` that uses a
`name` property:

[source,java,indent=0]
----
	import org.springframework.stereotype.*
	import org.springframework.beans.factory.annotation.*

	@Component
	public class MyBean {

	    @Value("${name}")
	    private String name;

	    // ...

	}
----

On your application classpath (e.g. inside your jar) you can have an
`application.properties` that provides a sensible default property value for `name`. When
running in a new environment, an `application.properties` can be provided outside of your
jar that overrides the `name`; and for one-off testing, you can launch with a specific
command line switch (e.g. `java -jar app.jar --name="Spring"`).

[TIP]
====
The `SPRING_APPLICATION_JSON` properties can be supplied on the
command line with an environment variable. For example in a
UN{asterisk}X shell:

----
$ SPRING_APPLICATION_JSON='{"foo":{"bar":"spam"}}' java -jar myapp.jar
----

In this example you will end up with `foo.bar=spam` in the Spring
`Environment`. You can also supply the JSON as
`spring.application.json` in a System variable:

----
$ java -Dspring.application.json='{"foo":"bar"}' -jar myapp.jar
----

or command line argument:

----
$ java -jar myapp.jar --spring.application.json='{"foo":"bar"}'
----

or as a JNDI variable `java:comp/env/spring.application.json`.
====



[[boot-features-external-config-random-values]]
=== Configuring random values
The `RandomValuePropertySource` is useful for injecting random values (e.g. into secrets
or test cases). It can produce integers, longs, uuids or strings, e.g.

[source,properties,indent=0]
----
	my.secret=${random.value}
	my.number=${random.int}
	my.bignumber=${random.long}
	my.uuid=${random.uuid}
	my.number.less.than.ten=${random.int(10)}
	my.number.in.range=${random.int[1024,65536]}
----

The `+random.int*+` syntax is `OPEN value (,max) CLOSE` where the `OPEN,CLOSE` are any
character and `value,max` are integers. If `max` is provided then `value` is the minimum
value and `max` is the maximum (exclusive).



[[boot-features-external-config-command-line-args]]
=== Accessing command line properties
By default `SpringApplication` will convert any command line option arguments (starting
with '`--`', e.g. `--server.port=9000`) to a `property` and add it to the Spring
`Environment`. As mentioned above, command line properties always take precedence over
other property sources.

If you don't want command line properties to be added to the `Environment` you can disable
them using `SpringApplication.setAddCommandLineProperties(false)`.



[[boot-features-external-config-application-property-files]]
=== Application property files
`SpringApplication` will load properties from `application.properties` files in the
following locations and add them to the Spring `Environment`:

. A `/config` subdirectory of the current directory.
. The current directory
. A classpath `/config` package
. The classpath root

The list is ordered by precedence (properties defined in locations higher in the list
override those defined in lower locations).

NOTE: You can also <<boot-features-external-config-yaml, use YAML ('.yml') files>> as
an alternative to '.properties'.

If you don't like `application.properties` as the configuration file name you can switch
to another by specifying a `spring.config.name` environment property. You can also refer
to an explicit location using the `spring.config.location` environment property
(comma-separated list of directory locations, or file paths).

[indent=0]
----
	$ java -jar myproject.jar --spring.config.name=myproject
----

or

[indent=0]
----
	$ java -jar myproject.jar --spring.config.location=classpath:/default.properties,classpath:/override.properties
----

WARNING: `spring.config.name` and `spring.config.location` are used very early to
determine which files have to be loaded so they have to be defined as an environment
property (typically OS env, system property or command line argument).

If `spring.config.location` contains directories (as opposed to files) they should end
in `/` (and will be appended with the names generated from `spring.config.name` before
being loaded, including profile-specific file names). Files specified in
`spring.config.location` are used as-is, with no support for profile-specific variants,
and will be overridden by any profile-specific properties.

The default search path `classpath:,classpath:/config,file:,file:config/`
is always used, irrespective of the value of `spring.config.location`. This search path
is ordered from lowest to highest precedence (`file:config/` wins). If you do specify
your own locations, they take precedence over all of the default locations and use the
same lowest to highest precedence ordering. In that way you can set up default values for
your application in `application.properties` (or whatever other basename you choose with
`spring.config.name`) and override it at runtime with a different file, keeping the
defaults.

NOTE: If you use environment variables rather than system properties, most operating
systems disallow period-separated key names, but you can use underscores instead (e.g.
`SPRING_CONFIG_NAME` instead of `spring.config.name`).

NOTE: If you are running in a container then JNDI properties (in `java:comp/env`) or
servlet context initialization parameters can be used instead of, or as well as,
environment variables or system properties.



[[boot-features-external-config-profile-specific-properties]]
=== Profile-specific properties
In addition to `application.properties` files, profile-specific properties can also be
defined using the naming convention `application-{profile}.properties`. The
`Environment` has a set of default profiles (by default `[default]`) which are
used if no active profiles are set (i.e. if no profiles are explicitly activated
then properties from `application-default.properties` are loaded).

Profile-specific properties are loaded from the same locations as standard
`application.properties`, with profile-specific files always overriding the non-specific
ones irrespective of whether the profile-specific files are inside or outside your
packaged jar.

If several profiles are specified, a last wins strategy applies. For example, profiles
specified by the `spring.profiles.active` property are added after those configured via
the `SpringApplication` API and therefore take precedence.

NOTE: If you have specified any files in `spring.config.location`, profile-specific
variants of those files will not be considered. Use directories in`spring.config.location`
if you also want to also use profile-specific properties.



[[boot-features-external-config-placeholders-in-properties]]
=== Placeholders in properties
The values in `application.properties` are filtered through the existing `Environment`
when they are used so you can refer back to previously defined values (e.g. from System
properties).

[source,properties,indent=0]
----
	app.name=MyApp
	app.description=${app.name} is a Spring Boot application
----

TIP: You can also use this technique to create '`short`' variants of existing Spring Boot
properties. See the _<<howto.adoc#howto-use-short-command-line-arguments>>_ how-to
for details.



[[boot-features-external-config-yaml]]
=== Using YAML instead of Properties
http://yaml.org[YAML] is a superset of JSON, and as such is a very convenient format
for specifying hierarchical configuration data. The `SpringApplication` class will
automatically support YAML as an alternative to properties whenever you have the
http://www.snakeyaml.org/[SnakeYAML] library on your classpath.

NOTE: If you use '`Starters`' SnakeYAML will be automatically provided via
`spring-boot-starter`.



[[boot-features-external-config-loading-yaml]]
==== Loading YAML
Spring Framework provides two convenient classes that can be used to load YAML documents.
The `YamlPropertiesFactoryBean` will load YAML as `Properties` and the
`YamlMapFactoryBean` will load YAML as a `Map`.

For example, the following YAML document:

[source,yaml,indent=0]
----
	environments:
		dev:
			url: http://dev.bar.com
			name: Developer Setup
		prod:
			url: http://foo.bar.com
			name: My Cool App
----

Would be transformed into these properties:

[source,properties,indent=0]
----
	environments.dev.url=http://dev.bar.com
	environments.dev.name=Developer Setup
	environments.prod.url=http://foo.bar.com
	environments.prod.name=My Cool App
----

YAML lists are represented as property keys with `[index]` dereferencers,
for example this YAML:

[source,yaml,indent=0]
----
	 my:
		servers:
			- dev.bar.com
			- foo.bar.com
----

Would be transformed into these properties:

[source,properties,indent=0]
----
	my.servers[0]=dev.bar.com
	my.servers[1]=foo.bar.com
----

To bind to properties like that using the Spring `DataBinder` utilities (which is what
`@ConfigurationProperties` does) you need to have a property in the target bean of type
`java.util.List` (or `Set`) and you either need to provide a setter, or initialize it
with a mutable value, e.g. this will bind to the properties above

[source,java,indent=0]
----
	@ConfigurationProperties(prefix="my")
	public class Config {

		private List<String> servers = new ArrayList<String>();

		public List<String> getServers() {
			return this.servers;
		}
	}
----



[[boot-features-external-config-exposing-yaml-to-spring]]
==== Exposing YAML as properties in the Spring Environment
The `YamlPropertySourceLoader` class can be used to expose YAML as a `PropertySource`
in the Spring `Environment`. This allows you to use the familiar `@Value` annotation with
placeholders syntax to access YAML properties.



[[boot-features-external-config-multi-profile-yaml]]
==== Multi-profile YAML documents
You can specify multiple profile-specific YAML documents in a single file by
using a `spring.profiles` key to indicate when the document applies. For example:

[source,yaml,indent=0]
----
	server:
		address: 192.168.1.100
	---
	spring:
		profiles: development
	server:
		address: 127.0.0.1
	---
	spring:
		profiles: production
	server:
		address: 192.168.1.120
----

In the example above, the `server.address` property will be `127.0.0.1` if the
`development` profile is active. If the `development` and `production` profiles are *not*
enabled, then the value for the property will be `192.168.1.100`.

The default profiles are activated if none are explicitly active when the application
context starts. So in this YAML we set a value for `security.user.password` that is
*only* available in the "default" profile:

[source,yaml,indent=0]
----
	server:
	  port: 8000
	---
	spring:
	  profiles: default
	security:
	  user:
	    password: weak
----

whereas in this example, the password is always set because it isn't attached to any
profile, and it would have to be explicitly reset in all other profiles as necessary:

[source,yaml,indent=0]
----
	server:
	  port: 8000
	security:
	  user:
	    password: weak
----

Spring profiles designated using the "spring.profiles" element may optionally be negated
using the `!` character. If both negated and non-negated profiles are specified for
a single document, at least one non-negated profile must match and no negated profiles
may match.



[[boot-features-external-config-yaml-shortcomings]]
==== YAML shortcomings
YAML files can't be loaded via the `@PropertySource` annotation. So in the
case that you need to load values that way, you need to use a properties file.



[[boot-features-external-config-typesafe-configuration-properties]]
=== Type-safe Configuration Properties
Using the `@Value("${property}")` annotation to inject configuration properties can
sometimes be cumbersome, especially if you are working with multiple properties or
your data is hierarchical in nature. Spring Boot provides an alternative method
of working with properties that allows strongly typed beans to govern and validate
the configuration of your application. For example:

[source,java,indent=0]
----
	@Component
	@ConfigurationProperties(prefix="connection")
	public class ConnectionSettings {

		private String username;

		private InetAddress remoteAddress;

		// ... getters and setters

	}
----

NOTE: The getters and setters are advisable, since binding is via standard Java Beans
property descriptors, just like in Spring MVC. They are mandatory for immutable types or
those that are directly coercible from `String`. As long as they are initialized, maps,
collections, and arrays need a getter but not necessarily a setter since they can be
mutated by the binder. If there is a setter, Maps, collections, and arrays can be created.
Maps and collections can be expanded with only a getter, whereas arrays require a setter.
Nested POJO properties can also be created (so a setter is not mandatory) if they have a
default constructor, or a constructor accepting a single value that can be coerced from
String. Some people use Project Lombok to add getters and setters automatically.

NOTE: Contrary to `@Value`, SpEL expressions are not evaluated prior to injecting a value
in the relevant `@ConfigurationProperties` bean.

The `@EnableConfigurationProperties` annotation is automatically applied to your project
so that any beans annotated with `@ConfigurationProperties` will be configured from the
`Environment` properties. This style of configuration works particularly well with the
`SpringApplication` external YAML configuration:

[source,yaml,indent=0]
----
	# application.yml

	connection:
		username: admin
		remoteAddress: 192.168.1.1

	# additional configuration as required
----

To work with `@ConfigurationProperties` beans you can just inject them in the same way
as any other bean.

[source,java,indent=0]
----
	@Service
	public class MyService {

		@Autowired
		private ConnectionSettings connection;

	 	//...

		@PostConstruct
		public void openConnection() {
			Server server = new Server();
			this.connection.configure(server);
		}

	}
----

It is also possible to shortcut the registration of `@ConfigurationProperties` bean
definitions by simply listing the properties classes directly in the
`@EnableConfigurationProperties` annotation:

[source,java,indent=0]
----
	@Configuration
	@EnableConfigurationProperties(ConnectionSettings.class)
	public class MyConfiguration {
	}
----

[NOTE]
====
When `@ConfigurationProperties` bean is registered that way, the bean will have a
conventional name: `<prefix>-<fqn>`, where `<prefix>` is the environment key prefix
specified in the `@ConfigurationProperties` annotation and <fqn> the fully qualified
name of the bean. If the annotation does not provide any prefix, only the fully qualified
name of the bean is used.

The bean name in the example above will be `connection-com.example.ConnectionSettings`,
assuming that `ConnectionSettings` sits in the `com.example` package.
====

TIP: Using `@ConfigurationProperties` also allows you to generate meta-data files that can
be used by IDEs. See the <<configuration-metadata>> appendix for details.



[[boot-features-external-config-3rd-party-configuration]]
==== Third-party configuration
As well as using `@ConfigurationProperties` to annotate a class, you can also use it
on `@Bean` methods. This can be particularly useful when you want to bind properties to
third-party components that are outside of your control.

To configure a bean from the `Environment` properties, add `@ConfigurationProperties` to
its bean registration:

[source,java,indent=0]
----
	@ConfigurationProperties(prefix = "foo")
	@Bean
	public FooComponent fooComponent() {
		...
	}
----

Any property defined with the `foo` prefix will be mapped onto that `FooComponent` bean
in a similar manner as the `ConnectionSettings` example above.



[[boot-features-external-config-relaxed-binding]]
==== Relaxed binding
Spring Boot uses some relaxed rules for binding `Environment` properties to
`@ConfigurationProperties` beans, so there doesn't need to be an exact match between
the `Environment` property name and the bean property name.  Common examples where this
is useful include dashed separated (e.g. `context-path` binds to `contextPath`), and
capitalized (e.g. `PORT` binds to `port`) environment properties.

For example, given the following `@ConfigurationProperties` class:

[source,java,indent=0]
----
	@Component
	@ConfigurationProperties(prefix="person")
	public class ConnectionSettings {

		private String firstName;

		public String getFirstName() {
			return this.firstName;
		}

		public void setFirstName(String firstName) {
			this.firstName = firstName;
		}

	}
----

The following properties names can all be used:

.relaxed binding
[cols="1,4"]
|===
| Property | Note

|`person.firstName`
|Standard camel case syntax.

|`person.first-name`
|Dashed notation, recommended for use in `.properties` and `.yml` files.

|`person.first_name`
|Underscore notation, alternative format for use in `.properties` and `.yml` files.

|`PERSON_FIRST_NAME`
|Upper case format. Recommended when using a system environment variables.
|===



[[boot-features-external-config-conversion]]
==== Properties conversion
Spring will attempt to coerce the external application properties to the right type when
it binds to the `@ConfigurationProperties` beans. If you need custom type conversion you
can provide a `ConversionService` bean (with bean id `conversionService`) or custom
property editors (via a `CustomEditorConfigurer` bean) or custom `Converters` (with
bean definitions annotated as `@ConfigurationPropertiesBinding`).

NOTE: As this bean is requested very early during the application lifecycle, make sure to
limit the dependencies that your `ConversionService` is using. Typically, any dependency
that you require may not be fully initialized at creation time. You may want to rename
your custom `ConversionService` if it's not required for configuration keys coercion and
only rely on custom converters qualified with `@ConfigurationPropertiesBinding`.



[[boot-features-external-config-validation]]
==== @ConfigurationProperties Validation
Spring Boot will attempt to validate external configuration, by default using JSR-303
(if it is on the classpath). You can simply add JSR-303 `javax.validation` constraint
annotations to your `@ConfigurationProperties` class:

[source,java,indent=0]
----
	@Component
	@ConfigurationProperties(prefix="connection")
	public class ConnectionSettings {

		@NotNull
		private InetAddress remoteAddress;

		// ... getters and setters

	}
----

In order to validate values of nested properties, you must annotate the associated field
as `@Valid` to trigger its validation. For example, building upon the above
`ConnectionSettings` example:

[source,java,indent=0]
----
	@Component
	@ConfigurationProperties(prefix="connection")
	public class ConnectionSettings {

		@NotNull
		@Valid
		private RemoteAddress remoteAddress;

		// ... getters and setters

		public static class RemoteAddress {

			@NotEmpty
			public String hostname;

			// ... getters and setters

		}

	}
----

You can also add a custom Spring `Validator` by creating a bean definition called
`configurationPropertiesValidator`. There is a
{github-code}/spring-boot-samples/spring-boot-sample-property-validation[Validation sample]
so you can see how to set things up.

TIP: The `spring-boot-actuator` module includes an endpoint that exposes all
`@ConfigurationProperties` beans. Simply point your web browser to `/configprops`
or use the equivalent JMX endpoint. See the
_<<production-ready-features.adoc#production-ready-endpoints, Production ready features>>_.
section for details.


[[boot-features-profiles]]
== Profiles
Spring Profiles provide a way to segregate parts of your application configuration and
make it only available in certain environments.  Any `@Component` or `@Configuration` can
be marked with `@Profile` to limit when it is loaded:

[source,java,indent=0]
----
	@Configuration
	@Profile("production")
	public class ProductionConfiguration {

		// ...

	}
----

In the normal Spring way, you can use a `spring.profiles.active`
`Environment` property to specify which profiles are active. You can
specify the property in any of the usual ways, for example you could
include it in your `application.properties`:

[source,properties,indent=0]
----
	spring.profiles.active=dev,hsqldb
----

or specify on the command line using the switch `--spring.profiles.active=dev,hsqldb`.



[[boot-features-adding-active-profiles]]
=== Adding active profiles
The `spring.profiles.active` property follows the same ordering rules as other
properties, the highest `PropertySource` will win. This means that you can specify
active profiles in `application.properties` then *replace* them using the command line
switch.

Sometimes it is useful to have profile-specific properties that *add* to the active
profiles rather than replace them. The `spring.profiles.include` property can be used
to unconditionally add active profiles. The `SpringApplication` entry point also has
a Java API for setting additional profiles (i.e. on top of those activated by the
`spring.profiles.active` property): see the `setAdditionalProfiles()` method.

For example, when an application with following properties is run using the switch
`--spring.profiles.active=prod` the `proddb` and `prodmq` profiles will also be activated:

[source,yaml,indent=0]
----
	---
	my.property: fromyamlfile
	---
	spring.profiles: prod
	spring.profiles.include: proddb,prodmq
----

NOTE: Remember that the `spring.profiles` property can be defined in a YAML document
to determine when this particular document is included in the configuration. See
<<howto-change-configuration-depending-on-the-environment>> for more details.



[[boot-features-programmatically-setting-profiles]]
=== Programmatically setting profiles
You can programmatically set active profiles by calling
`SpringApplication.setAdditionalProfiles(...)` before your application runs. It is also
possible to activate profiles using Spring's `ConfigurableEnvironment` interface.



[[boot-features-profile-specific-configuration]]
=== Profile-specific configuration files
Profile-specific variants of both `application.properties` (or `application.yml`) and
files referenced via `@ConfigurationProperties` are considered as files are loaded.
See _<<boot-features-external-config-profile-specific-properties>>_ for details.



[[boot-features-logging]]
== Logging
Spring Boot uses http://commons.apache.org/logging[Commons Logging] for all internal
logging, but leaves the underlying log implementation open. Default configurations are
provided for
http://docs.oracle.com/javase/7/docs/api/java/util/logging/package-summary.html[Java Util Logging],
http://logging.apache.org/log4j/2.x/[Log4J2] and http://logback.qos.ch/[Logback]. In each
case loggers are pre-configured to use console output with optional file output also
available.

By default, If you use the '`Starters`', Logback will be used for logging. Appropriate
Logback routing is also included to ensure that dependent libraries that use
Java Util Logging, Commons Logging, Log4J or SLF4J will all work correctly.

TIP: There are a lot of logging frameworks available for Java. Don't worry if the above
list seems confusing. Generally you won't need to change your logging dependencies and
the Spring Boot defaults will work just fine.



[[boot-features-logging-format]]
=== Log format
The default log output from Spring Boot looks like this:

[indent=0]
----
2014-03-05 10:57:51.112  INFO 45469 --- [           main] org.apache.catalina.core.StandardEngine  : Starting Servlet Engine: Apache Tomcat/7.0.52
2014-03-05 10:57:51.253  INFO 45469 --- [ost-startStop-1] o.a.c.c.C.[Tomcat].[localhost].[/]       : Initializing Spring embedded WebApplicationContext
2014-03-05 10:57:51.253  INFO 45469 --- [ost-startStop-1] o.s.web.context.ContextLoader            : Root WebApplicationContext: initialization completed in 1358 ms
2014-03-05 10:57:51.698  INFO 45469 --- [ost-startStop-1] o.s.b.c.e.ServletRegistrationBean        : Mapping servlet: 'dispatcherServlet' to [/]
2014-03-05 10:57:51.702  INFO 45469 --- [ost-startStop-1] o.s.b.c.embedded.FilterRegistrationBean  : Mapping filter: 'hiddenHttpMethodFilter' to: [/*]
----

The following items are output:

* Date and Time -- Millisecond precision and easily sortable.
* Log Level -- `ERROR`, `WARN`, `INFO`, `DEBUG` or `TRACE`.
* Process ID.
* A `---` separator to distinguish the start of actual log messages.
* Thread name -- Enclosed in square brackets (may be truncated for console output).
* Logger name -- This is usually the source class name (often abbreviated).
* The log message.

NOTE: Logback does not have a `FATAL` level (it is mapped to `ERROR`)


[[boot-features-logging-console-output]]
=== Console output
The default log configuration will echo messages to the console as they are written. By
default `ERROR`, `WARN` and `INFO` level messages are logged. You can also enable a
"`debug`" mode by starting your application with a `--debug` flag.

[indent=0]
----
	$ java -jar myapp.jar --debug
----

NOTE: you can also specify `debug=true` in your `application.properties`.

When the debug mode is enabled, a selection of core loggers (embedded container, Hibernate
and Spring Boot) are configured to output more information. Enabling the debug mode does
_not_ configure your application to log all messages with `DEBUG` level.

Alternatively, you can enable a "`trace`" mode by starting your application with a
`--trace` flag (or `trace=true` in your `application.properties`). This will enable trace
logging for a selection of core loggers (embedded container, Hibernate schema generation
and the whole Spring portfolio).

[[boot-features-logging-color-coded-output]]
==== Color-coded output
If your terminal supports ANSI, color output will be used to aid readability. You can set
`spring.output.ansi.enabled` to a
{dc-spring-boot}/ansi/AnsiOutput.Enabled.{dc-ext}[supported value] to override the auto
detection.

Color coding is configured using the `%clr` conversion word. In its simplest form the
converter will color the output according to the log level, for example:

[source,indent=0]
----
%clr(%5p)
----

The mapping of log level to a color is as follows:

|===
|Level | Color

|`FATAL`
| Red

|`ERROR`
| Red

|`WARN`
| Yellow

|`INFO`
| Green

|`DEBUG`
| Green

|`TRACE`
| Green
|===

Alternatively, you can specify the color or style that should be used by providing it
as an option to the conversion. For example, to make the text yellow:

[source,indent=0]
----
%clr(%d{yyyy-MM-dd HH:mm:ss.SSS}){yellow}
----

The following colors and styles are supported:

 - `blue`
 - `cyan`
 - `faint`
 - `green`
 - `magenta`
 - `red`
 - `yellow`

[[boot-features-logging-file-output]]
=== File output
By default, Spring Boot will only log to the console and will not write log files. If you
want to write log files in addition to the console output you need to set a
`logging.file` or `logging.path` property (for example in your `application.properties`).

The following table shows how the `logging.*` properties can be used together:

.Logging properties
[cols="1,1,1,4"]
|===
|`logging.file` |`logging.path` |Example |Description

|_(none)_
|_(none)_
|
|Console only logging.

|Specific file
|_(none)_
|`my.log`
|Writes to the specified log file. Names can be an exact location or relative to the
current directory.

|_(none)_
|Specific directory
|`/var/log`
|Writes `spring.log` to the specified directory. Names can be an exact location or
relative to the current directory.
|===

Log files will rotate when they reach 10 Mb and as with console output, `ERROR`, `WARN`
and `INFO` level messages are logged by default.

NOTE: The logging system is initialized early in the application lifecycle and as such
logging properties will not be found in property files loaded via `@PropertySource`
annotations.

TIP: Logging properties are independent of the actual logging infrastructure. As a
result, specific configuration keys (such as `logback.configurationFile` for Logback)
are not managed by spring Boot.


[[boot-features-custom-log-levels]]
=== Log Levels
All the supported logging systems can have the logger levels set in the Spring
`Environment` (so for example in `application.properties`) using
'`+logging.level.*=LEVEL+`' where '`LEVEL`' is one of TRACE, DEBUG, INFO, WARN, ERROR,
FATAL, OFF. The `root` logger can be configured using `logging.level.root`.
Example `application.properties`:

[source,properties,indent=0,subs="verbatim,quotes,attributes"]
----
	logging.level.root=WARN
	logging.level.org.springframework.web=DEBUG
	logging.level.org.hibernate=ERROR
----

NOTE: By default Spring Boot remaps Thymeleaf `INFO` messages so that they are logged at
`DEBUG` level. This helps to reduce noise in the standard log output. See
{sc-spring-boot}/logging/logback/LevelRemappingAppender.{sc-ext}[`LevelRemappingAppender`]
for details of how you can apply remapping in your own configuration.



[[boot-features-custom-log-configuration]]
=== Custom log configuration
The various logging systems can be activated by including the appropriate libraries on
the classpath, and further customized by providing a suitable configuration file in the
root of the classpath, or in a location specified by the Spring `Environment` property
`logging.config`.

You can force Spring Boot to use a particular logging system using the
`org.springframework.boot.logging.LoggingSystem` system property. The value should be
the fully-qualified class name of a `LoggingSystem` implementation. You can also disable
Spring Boot's logging configuration entirely by using a value of `none`.

NOTE: Since logging is initialized *before* the `ApplicationContext` is created, it isn't
possible to control logging from `@PropertySources` in Spring `@Configuration` files.
System properties and the conventional Spring Boot external configuration files work just
fine.)

Depending on your logging system, the following files will be loaded:

|===
|Logging System |Customization

|Logback
|`logback-spring.xml`, `logback-spring.groovy`, `logback.xml` or `logback.groovy`

|Log4j2
|`log4j2-spring.xml` or `log4j2.xml`

|JDK (Java Util Logging)
|`logging.properties`
|===

NOTE: When possible we recommend that you use the `-spring` variants for your logging
configuration (for example `logback-spring.xml` rather than `logback.xml`). If you use
standard configuration locations, Spring cannot completely control log initialization.

WARNING: There are known classloading issues with Java Util Logging that cause problems
when running from an '`executable jar`'. We recommend that you avoid it if at all
possible.

To help with the customization some other properties are transferred from the Spring
`Environment` to System properties:

|===
|Spring Environment |System Property |Comments

|`logging.exception-conversion-word`
|`LOG_EXCEPTION_CONVERSION_WORD`
|The conversion word that's used when logging exceptions.

|`logging.file`
|`LOG_FILE`
|Used in default log configuration if defined.

|`logging.path`
|`LOG_PATH`
|Used in default log configuration if defined.

|`logging.pattern.console`
|`CONSOLE_LOG_PATTERN`
|The log pattern to use on the console (stdout). (Only supported with the default logback setup.)

|`logging.pattern.file`
|`FILE_LOG_PATTERN`
|The log pattern to use in a file (if LOG_FILE enabled). (Only supported with the default logback setup.)

|`logging.pattern.level`
|`LOG_LEVEL_PATTERN`
|The format to use to render the log level (default `%5p`). (Only supported with the default logback setup.)

|`PID`
|`PID`
|The current process ID (discovered if possible and when not already defined as an OS
 environment variable).
|===


All the logging systems supported can consult System properties when parsing their
configuration files.  See the default configurations in `spring-boot.jar` for examples.

[TIP]
====
If you want to use a placeholder in a logging property, you should use
<<boot-features-external-config-placeholders-in-properties,Spring Boot's syntax>> and not
the syntax of the underlying framework. Notably, if you're using Logback, you should use
`:` as the delimiter between a property name and its default value and not `:-`.
====

[TIP]
====

You can add MDC and other ad-hoc content to log lines by overriding
only the `LOG_LEVEL_PATTERN` (or `logging.pattern.level` with
Logback). For example, if you use `logging.pattern.level=user:%X{user}
%5p` then the default log format will contain an MDC entry for "user"
if it exists, e.g.

----
2015-09-30 12:30:04.031 user:juergen INFO 22174 --- [  nio-8080-exec-0] demo.Controller
Handling authenticated request
----
====



[[boot-features-logback-extensions]]
=== Logback extensions
Spring Boot includes a number of extensions to Logback which can help with advanced
configuration. You can use these extensions in your `logback-spring.xml` configuration
file.

NOTE: You cannot use extensions in the standard `logback.xml` configuration file since
it's loaded too early. You need to either use `logback-spring.xml` or define a
`logging.config` property.



==== Profile-specific configuration
The `<springProfile>` tag allows you to optionally include or exclude sections of
configuration based on the active Spring profiles. Profile sections are supported anywhere
within the `<configuration>` element. Use the `name` attribute to specify which profile
accepts the configuration. Multiple profiles can be specified using a comma-separated
list.

[source,xml,indent=0]
----
	<springProfile name="staging">
		<!-- configuration to be enabled when the "staging" profile is active -->
	</springProfile>

	<springProfile name="dev, staging">
		<!-- configuration to be enabled when the "dev" or "staging" profiles are active -->
	</springProfile>

	<springProfile name="!production">
		<!-- configuration to be enabled when the "production" profile is not active -->
	</springProfile>
----



==== Environment properties
The `<springProperty>` tag allows you to surface properties from the Spring `Environment`
for use within Logback. This can be useful if you want to access values from your
`application.properties` file in your logback configuration. The tag works in a similar
way to Logback's standard `<property>` tag, but rather than specifying a direct `value`
you specify the `source` of the property (from the `Environment`). You can use the `scope`
attribute if you need to store the property somewhere other than in `local` scope. If
you need a fallback value in case the property is not set in the `Environment`, you can
use the `defaultValue` attribute.

[source,xml,indent=0]
----
	<springProperty scope="context" name="fluentHost" source="myapp.fluentd.host"
			defaultValue="localhost"/>
	<appender name="FLUENT" class="ch.qos.logback.more.appenders.DataFluentAppender">
		<remoteHost>${fluentHost}</remoteHost>
		...
	</appender>
----

TIP: The `RelaxedPropertyResolver` is used to access `Environment` properties. If specify
the `source` in dashed notation (`my-property-name`) all the relaxed variations will be
tried (`myPropertyName`, `MY_PROPERTY_NAME` etc).



[[boot-features-developing-web-applications]]
== Developing web applications
Spring Boot is well suited for web application development. You can easily create a
self-contained HTTP server using embedded Tomcat, Jetty, or Undertow. Most web
applications will use the `spring-boot-starter-web` module to get up and running quickly.

If you haven't yet developed a Spring Boot web application you can follow the
"Hello World!" example in the
_<<getting-started.adoc#getting-started-first-application, Getting started>>_ section.



[[boot-features-spring-mvc]]
=== The '`Spring Web MVC framework`'
The Spring Web MVC framework (often referred to as simply '`Spring MVC`') is a rich
'`model view controller`' web framework. Spring MVC lets you create special `@Controller`
or `@RestController` beans to handle incoming HTTP requests. Methods in your controller
are mapped to HTTP using `@RequestMapping` annotations.

Here is a typical example `@RestController` to serve JSON data:

[source,java,indent=0]
----
	@RestController
	@RequestMapping(value="/users")
	public class MyRestController {

		@RequestMapping(value="/{user}", method=RequestMethod.GET)
		public User getUser(@PathVariable Long user) {
			// ...
		}

		@RequestMapping(value="/{user}/customers", method=RequestMethod.GET)
		List<Customer> getUserCustomers(@PathVariable Long user) {
			// ...
		}

		@RequestMapping(value="/{user}", method=RequestMethod.DELETE)
		public User deleteUser(@PathVariable Long user) {
			// ...
		}

	}
----

Spring MVC is part of the core Spring Framework and detailed information is available in
the  {spring-reference}#mvc[reference documentation]. There are also several guides
available at http://spring.io/guides that cover Spring MVC.



[[boot-features-spring-mvc-auto-configuration]]
==== Spring MVC auto-configuration
Spring Boot provides auto-configuration for Spring MVC that works well with most
applications.

The auto-configuration adds the following features on top of Spring's defaults:

* Inclusion of `ContentNegotiatingViewResolver` and `BeanNameViewResolver` beans.
* Support for serving static resources, including support for WebJars (see below).
* Automatic registration of `Converter`, `GenericConverter`, `Formatter` beans.
* Support for `HttpMessageConverters` (see below).
* Automatic registration of `MessageCodesResolver` (see below).
* Static `index.html` support.
* Custom `Favicon` support.
* Automatic use of a `ConfigurableWebBindingInitializer` bean (see below).

If you want to keep Spring Boot MVC features, and
you just want to add additional {spring-reference}#mvc[MVC configuration] (interceptors,
formatters, view controllers etc.) you can add your own `@Bean` of type
`WebMvcConfigurerAdapter`, but *without* `@EnableWebMvc`. If you wish to provide custom
instances of `RequestMappingHandlerMapping`, `RequestMappingHandlerAdapter` or
`ExceptionHandlerExceptionResolver` you can declare a `WebMvcRegistrationsAdapter`
instance providing such components.

If you want to take complete control of Spring MVC, you can add your own `@Configuration`
annotated with `@EnableWebMvc`.


[[boot-features-spring-mvc-message-converters]]
==== HttpMessageConverters
Spring MVC uses the `HttpMessageConverter` interface to convert HTTP requests and
responses. Sensible defaults are included out of the box, for example Objects can be
automatically converted to JSON (using the Jackson library) or XML (using the Jackson
XML extension if available, else using JAXB). Strings are encoded using `UTF-8` by
default.

If you need to add or customize converters you can use Spring Boot's
`HttpMessageConverters` class:

[source,java,indent=0]
----
	import org.springframework.boot.autoconfigure.web.HttpMessageConverters;
	import org.springframework.context.annotation.*;
	import org.springframework.http.converter.*;

	@Configuration
	public class MyConfiguration {

		@Bean
		public HttpMessageConverters customConverters() {
			HttpMessageConverter<?> additional = ...
			HttpMessageConverter<?> another = ...
			return new HttpMessageConverters(additional, another);
		}

	}
----

Any `HttpMessageConverter` bean that is present in the context will be added to the list
of converters. You can also override default converters that way.



[[boot-features-json-components]]
==== Custom JSON Serializers and Deserializers
If you're using Jackson to serialize and deserialize JSON data, you might want to write
your own `JsonSerializer` and `JsonDeserializer` classes. Custom serializers are usually
http://wiki.fasterxml.com/JacksonHowToCustomDeserializers[registered with Jackson via a Module],
but Spring Boot provides an alternative `@JsonComponent` annotation which makes it easier
to directly register Spring Beans.

You can use `@JsonComponent` directly on `JsonSerializer` or `JsonDeserializer`
implementations. You can also use it on classes that contains serializers/deserializers as
inner-classes. For example:

[source,java,indent=0]
----
	import java.io.*;
	import com.fasterxml.jackson.core.*;
	import com.fasterxml.jackson.databind.*;
	import org.springframework.boot.jackson.*;

	@JsonComponent
	public class Example {

		public static class Serializer extends JsonSerializer<SomeObject> {
			// ...
		}

		public static class Deserializer extends JsonDeserializer<SomeObject> {
			// ...
		}

	}
----

All `@JsonComponent` beans in the `ApplicationContext` will be automatically registered
with Jackson, and since `@JsonComponent` is meta-annotated with `@Component`, the usual
component-scanning rules apply.

Spring Boot also provides
{sc-spring-boot}/jackson/JsonObjectSerializer.{sc-ext}[`JsonObjectSerializer`] and
{sc-spring-boot}/jackson/JsonObjectDeserializer.{sc-ext}[`JsonObjectDeserializer`] base
classes which provide useful alternatives to the standard Jackson versions when
serializing Objects. See the Javadoc for details.



[[boot-features-spring-message-codes]]
==== MessageCodesResolver
Spring MVC has a strategy for generating error codes for rendering error messages
from binding errors: `MessageCodesResolver`. Spring Boot will create one for you if
you set the `spring.mvc.message-codes-resolver.format` property `PREFIX_ERROR_CODE` or
`POSTFIX_ERROR_CODE` (see the enumeration in `DefaultMessageCodesResolver.Format`).



[[boot-features-spring-mvc-static-content]]
==== Static Content
By default Spring Boot will serve static content from a directory called `/static` (or
`/public` or `/resources` or `/META-INF/resources`) in the classpath or from the root
of the `ServletContext`.  It uses the `ResourceHttpRequestHandler` from Spring MVC so you
can modify that behavior by adding your own `WebMvcConfigurerAdapter` and overriding the
`addResourceHandlers` method.

In a stand-alone web application the default servlet from the container is also
enabled, and acts as a fallback, serving content from the root of the `ServletContext` if
Spring decides not to handle it. Most of the time this will not happen (unless you modify
the default MVC configuration) because Spring will always be able to handle requests
through the `DispatcherServlet`.

You can customize the static resource locations using `spring.resources.staticLocations`
(replacing the default values with a list of directory locations). If you do this the
default welcome page detection will switch to your custom locations, so if there is an
`index.html` in any of your locations on startup, it will be the home page of the
application.

In addition to the '`standard`' static resource locations above, a special case is made
for http://www.webjars.org/[Webjars content]. Any resources with a path in `+/webjars/**+`
will be served from jar files if they are packaged in the Webjars format.

TIP: Do not use the `src/main/webapp` directory if your application will be packaged as a
jar. Although this directory is a common standard, it will *only* work with war packaging
and it will be silently ignored by most build tools if you generate a jar.

Spring Boot also supports advanced resource handling features provided by Spring MVC,
allowing use cases such as cache busting static resources or using version agnostic URLs
for Webjars.

For example, the following configuration will configure a cache busting solution
for all static resources, effectively adding a content hash in URLs, such as
`<link href="/css/spring-2a2d595e6ed9a0b24f027f2b63b134d6.css"/>`:

[source,properties,indent=0,subs="verbatim,quotes,attributes"]
----
	spring.resources.chain.strategy.content.enabled=true
	spring.resources.chain.strategy.content.paths=/**
----

NOTE: Links to resources are rewritten at runtime in template, thanks to a
`ResourceUrlEncodingFilter`, auto-configured for Thymeleaf, Velocity and FreeMarker. You
should manually declare this filter when using JSPs. Other template engines aren't
automatically supported right now, but can be with custom template macros/helpers and the
use of the
{spring-javadoc}/web/servlet/resource/ResourceUrlProvider.{dc-ext}[`ResourceUrlProvider`].

When loading resources dynamically with, for example, a JavaScript module loader, renaming
files is not an option. That's why other strategies are also supported and can be combined.
A "fixed" strategy will add a static version string in the URL, without changing the file
name:

[source,properties,indent=0,subs="verbatim,quotes,attributes"]
----
	spring.resources.chain.strategy.content.enabled=true
	spring.resources.chain.strategy.content.paths=/**
	spring.resources.chain.strategy.fixed.enabled=true
	spring.resources.chain.strategy.fixed.paths=/js/lib/
	spring.resources.chain.strategy.fixed.version=v12
----

With this configuration, JavaScript modules located under `"/js/lib/"` will use a fixed
versioning strategy `"/v12/js/lib/mymodule.js"` while other resources will still use
the content one `<link href="/css/spring-2a2d595e6ed9a0b24f027f2b63b134d6.css"/>`.

See {sc-spring-boot-autoconfigure}/web/ResourceProperties.{sc-ext}[`ResourceProperties`]
for more of the supported options.

[TIP]
====
This feature has been thoroughly described in a dedicated
https://spring.io/blog/2014/07/24/spring-framework-4-1-handling-static-web-resources[blog post]
and in Spring Framework's {spring-reference}/#mvc-config-static-resources[reference documentation].
====



[[boot-features-spring-mvc-web-binding-initializer]]
==== ConfigurableWebBindingInitializer
Spring MVC uses a `WebBindingInitializer` to initialize a `WebDataBinder` for a particular
request. If you create your own `ConfigurableWebBindingInitializer` `@Bean`, Spring Boot
will automatically configure Spring MVC to use it.



[[boot-features-spring-mvc-template-engines]]
==== Template engines
As well as REST web services, you can also use Spring MVC to serve dynamic HTML content.
Spring MVC supports a variety of templating technologies including Velocity, FreeMarker
and JSPs. Many other templating engines also ship their own Spring MVC integrations.

Spring Boot includes auto-configuration support for the following templating engines:

 * http://freemarker.org/docs/[FreeMarker]
 * http://docs.groovy-lang.org/docs/next/html/documentation/template-engines.html#_the_markuptemplateengine[Groovy]
 * http://www.thymeleaf.org[Thymeleaf]
 * http://velocity.apache.org[Velocity] (deprecated in 1.4)
 * http://mustache.github.io/[Mustache]

TIP: JSPs should be avoided if possible, there are several
<<boot-features-jsp-limitations, known limitations>> when using them with embedded
servlet containers.

When you're using one of these templating engines with the default configuration, your
templates will be picked up automatically from `src/main/resources/templates`.

TIP: IntelliJ IDEA orders the classpath differently depending on how you run your
application. Running your application in the IDE via its main method will result in a
different ordering to when you run your application using Maven or Gradle or from its
packaged jar. This can cause Spring Boot to fail to find the templates on the classpath.
If you're affected by this problem you can reorder the classpath in the IDE to place the
module's classes and resources first. Alternatively, you can configure the template prefix
to search every templates directory on the classpath: `classpath*:/templates/`.



[[boot-features-error-handling]]
==== Error Handling
Spring Boot provides an `/error` mapping by default that handles all errors in a sensible
way, and it is registered as a '`global`' error page in the servlet container. For machine
clients it will produce a JSON response with details of the error, the HTTP status and the
exception message. For browser clients there is a '`whitelabel`' error view that renders
the same data in HTML format (to customize it just add a `View` that resolves to
'`error`'). To replace the default behaviour completely you can implement
`ErrorController` and register a bean definition of that type, or simply add a bean of
type `ErrorAttributes` to use the existing mechanism but replace the contents.

TIP: The `BasicErrorController` can be used as a base class for a custom `ErrorController`.
This is particularly useful if you want to add a handler for a new content type (the
default is to handle `text/html` specifically and provide a fallback for everything else).
To do that just extend `BasicErrorController` and add a public method with a
`@RequestMapping` that has a `produces` attribute, and create a bean of your new type.

You can also define a `@ControllerAdvice` to customize the JSON document to return for a
particular controller and/or exception type.

[source,java,indent=0,subs="verbatim,quotes,attributes"]
----
	@ControllerAdvice(basePackageClasses = FooController.class)
	public class FooControllerAdvice extends ResponseEntityExceptionHandler {

		@ExceptionHandler(YourException.class)
		@ResponseBody
		ResponseEntity<?> handleControllerException(HttpServletRequest request, Throwable ex) {
			HttpStatus status = getStatus(request);
			return new ResponseEntity<>(new CustomErrorType(status.value(), ex.getMessage()), status);
		}

		private HttpStatus getStatus(HttpServletRequest request) {
			Integer statusCode = (Integer) request.getAttribute("javax.servlet.error.status_code");
			if (statusCode == null) {
				return HttpStatus.INTERNAL_SERVER_ERROR;
			}
			return HttpStatus.valueOf(statusCode);
		}

	}
----

In the example above, if `YourException` is thrown by a controller defined in the same
package as `FooController`, a json representation of the `CustomerErrorType` POJO will be
used instead of the `ErrorAttributes` representation.



[[boot-features-error-handling-custom-error-pages]]
===== Custom error pages
If you want to display a custom HTML error page for a given status code, you add a file to
an `/error` folder. Error pages can either be static HTML (i.e. added under any of the
static resource folders) or built using templates. The name of the file should be the
exact status code or a series mask.

For example, to map `404` to a static HTML file, your folder structure would look like
this:

[source,indent=0,subs="verbatim,quotes,attributes"]
----
	src/
	 +- main/
	     +- java/
	     |   + <source code>
	     +- resources/
	         +- public/
	             +- error/
	             |   +- 404.html
	             +- <other public assets>
----

To map all `5xx` errors using a FreeMarker template, you'd have a structure like this:

[source,indent=0,subs="verbatim,quotes,attributes"]
----
	src/
	 +- main/
	     +- java/
	     |   + <source code>
	     +- resources/
	         +- templates/
	             +- error/
	             |   +- 5xx.ftl
	             +- <other templates>
----

For more complex mappings you can also add beans that implement the `ErrorViewResolver`
interface.

[source,java,indent=0,subs="verbatim,quotes,attributes"]
----
	public class MyErrorViewResolver implements ErrorViewResolver {

		@Override
		public ModelAndView resolveErrorView(HttpServletRequest request,
				HttpStatus status, Map<String, Object> model) {
			// Use the request or status to optionally return a ModelAndView
			return ...
		}

	}
----


You can also use regular Spring MVC features like
{spring-reference}/#mvc-exceptionhandlers[`@ExceptionHandler` methods] and
{spring-reference}/#mvc-ann-controller-advice[`@ControllerAdvice`]. The `ErrorController`
will then pick up any unhandled exceptions.



[[boot-features-error-handling-mapping-error-pages-without-mvc]]
===== Mapping error pages outside of Spring MVC
For applications that aren't using Spring MVC, you can use the `ErrorPageRegistrar`
interface to directly register `ErrorPages`. This abstraction works directly with the
underlying embedded servlet container and will work even if you don't have a Spring MVC
`DispatcherServlet`.


[source,java,indent=0,subs="verbatim,quotes,attributes"]
----
	@Bean
	public ErrorPageRegistrar errorPageRegistrar(){
		return new MyErrorPageRegistrar();
	}

	// ...

	private static class MyErrorPageRegistrar implements ErrorPageRegistrar {

		@Override
		public void registerErrorPages(ErrorPageRegistry registry) {
			registry.addErrorPages(new ErrorPage(HttpStatus.BAD_REQUEST, "/400"));
		}

	}
----

N.B. if you register an `ErrorPage` with a path that will end up being handled by a
`Filter` (e.g. as is common with some non-Spring web frameworks, like Jersey and Wicket),
then the `Filter` has to be explicitly registered as an `ERROR` dispatcher, e.g.

[source,java,indent=0,subs="verbatim,quotes,attributes"]
----
	@Bean
	public FilterRegistrationBean myFilter() {
		FilterRegistrationBean registration = new FilterRegistrationBean();
		registration.setFilter(new MyFilter());
		...
		registration.setDispatcherTypes(EnumSet.allOf(DispatcherType.class));
		return registration;
	}
----

(the default `FilterRegistrationBean` does not include the `ERROR` dispatcher type).



[[boot-features-error-handling-websphere]]
===== Error Handling on WebSphere Application Server
When deployed to a servlet container, a Spring Boot uses its error page filter to forward
a request with an error status to the appropriate error page. The request can only be
forwarded to the correct error page if the response has not already been committed. By
default, WebSphere Application Server 8.0 and later commits the response upon successful
completion of a servlet's service method. You should disable this behaviour by setting
`com.ibm.ws.webcontainer.invokeFlushAfterService` to `false`



[[boot-features-spring-hateoas]]
==== Spring HATEOAS
If you're developing a RESTful API that makes use of hypermedia, Spring Boot provides
auto-configuration for Spring HATEOAS that works well with most applications. The
auto-configuration replaces the need to use `@EnableHypermediaSupport` and registers a
number of beans to ease building hypermedia-based applications including a
`LinkDiscoverers` (for client side support) and an `ObjectMapper` configured to correctly
marshal responses into the desired representation. The `ObjectMapper` will be customized
based on the `spring.jackson.*` properties or a `Jackson2ObjectMapperBuilder` bean if one
exists.

You can take control of Spring HATEOAS's configuration by using
`@EnableHypermediaSupport`. Note that this will disable the `ObjectMapper` customization
described above.



[[boot-features-cors]]
==== CORS support

http://en.wikipedia.org/wiki/Cross-origin_resource_sharing[Cross-origin resource sharing]
(CORS) is a http://www.w3.org/TR/cors/[W3C specification] implemented by
http://caniuse.com/#feat=cors[most browsers] that allows you to specify in a flexible
way what kind of cross domain requests are authorized, instead of using some less secure
and less powerful approaches like IFRAME or JSONP.

As of version 4.2, Spring MVC {spring-reference}/#cors[supports CORS] out of the box.
Using {spring-reference}/#_controller_method_cors_configuration[controller method CORS
configuration] with
{spring-javadoc}/web/bind/annotation/CrossOrigin.html[`@CrossOrigin`]
annotations in your Spring Boot application does not require any specific configuration.
{spring-reference}/#_global_cors_configuration[Global CORS configuration] can be defined
by registering a `WebMvcConfigurer` bean with a customized `addCorsMappings(CorsRegistry)`
method:

[source,java,indent=0]
----
	@Configuration
	public class MyConfiguration {

		@Bean
		public WebMvcConfigurer corsConfigurer() {
			return new WebMvcConfigurerAdapter() {
				@Override
				public void addCorsMappings(CorsRegistry registry) {
					registry.addMapping("/api/**");
				}
			};
		}
	}
----



[[boot-features-jersey]]
=== JAX-RS and Jersey
If you prefer the JAX-RS programming model for REST endpoints you can use one of the
available implementations instead of Spring MVC. Jersey 1.x and Apache CXF work quite
well out of the box if you just register their `Servlet` or `Filter` as a `@Bean` in your
application context. Jersey 2.x has some native Spring support so we also provide
auto-configuration support for it in Spring Boot together with a starter.

To get started with Jersey 2.x just include the `spring-boot-starter-jersey` as a
dependency and then you need one `@Bean` of type `ResourceConfig` in which you register
all the endpoints:

[source,java,indent=0,subs="verbatim,quotes,attributes"]
----
	@Component
	public class JerseyConfig extends ResourceConfig {

		public JerseyConfig() {
			register(Endpoint.class);
		}

	}
----

You can also register an arbitrary number of beans implementing `ResourceConfigCustomizer`
for more advanced customizations.

All the registered endpoints should be `@Components` with HTTP resource annotations
(`@GET` etc.), e.g.

[source,java,indent=0,subs="verbatim,quotes,attributes"]
----
	@Component
	@Path("/hello")
	public class Endpoint {

		@GET
		public String message() {
			return "Hello";
		}

	}
----

Since the `Endpoint` is a Spring `@Component` its lifecycle is managed by Spring and you
can `@Autowired` dependencies and inject external configuration with `@Value`. The Jersey
servlet will be registered and mapped to `/*` by default. You can change the mapping
by adding `@ApplicationPath` to your `ResourceConfig`.

By default Jersey will be set up as a Servlet in a `@Bean` of type
`ServletRegistrationBean` named `jerseyServletRegistration`. By default, the servlet will
be initialized lazily but you can customize it with
`spring.jersey.servlet.load-on-startup` .You can disable or override that bean by creating
one of your own with the same name. You can also use a Filter instead of a Servlet by
setting `spring.jersey.type=filter` (in which case the `@Bean` to replace or override is
`jerseyFilterRegistration`). The servlet has an `@Order` which you can set with
`spring.jersey.filter.order`. Both the Servlet and the Filter registrations can be given
init parameters using `spring.jersey.init.*` to specify a map of properties.

There is a {github-code}/spring-boot-samples/spring-boot-sample-jersey[Jersey sample] so
you can see how to set things up. There is also a
{github-code}/spring-boot-samples/spring-boot-sample-jersey1[Jersey 1.x sample]. Note that
in the Jersey 1.x sample that the spring-boot maven plugin has been configured to unpack
some Jersey jars so they can be scanned by the JAX-RS implementation (because the sample
asks for them to be scanned in its `Filter` registration). You may need to do the same if
any of your JAX-RS resources are packaged as nested jars.



[[boot-features-embedded-container]]
=== Embedded servlet container support
Spring Boot includes support for embedded Tomcat, Jetty, and Undertow servers. Most
developers will simply use the appropriate '`Starter`' to obtain a fully configured
instance. By default the embedded server will listen for HTTP requests on port `8080`.



[[boot-features-embedded-container-servlets-filters-listeners]]
==== Servlets, Filters, and listeners
When using an embedded servlet container you can register Servlets, Filters and all the
listeners from the Servlet spec (e.g. `HttpSessionListener`) either by using Spring beans
or by scanning for Servlet components.


[[boot-features-embedded-container-servlets-filters-listeners-beans]]
===== Registering Servlets, Filters, and listeners as Spring beans
Any `Servlet`, `Filter` or Servlet `*Listener` instance that is a Spring bean will be
registered with the embedded container. This can be particularly convenient if you want to
refer to a value from your `application.properties` during configuration.

By default, if the context contains only a single Servlet it will be mapped to `/`. In the
case of multiple Servlet beans the bean name will be used as a path prefix. Filters will
map to `+/*+`.

If convention-based mapping is not flexible enough you can use the
`ServletRegistrationBean`, `FilterRegistrationBean` and `ServletListenerRegistrationBean`
classes for complete control.



[[boot-features-embedded-container-context-initializer]]
==== Servlet Context Initialization
Embedded servlet containers will not directly execute the Servlet 3.0+
`javax.servlet.ServletContainerInitializer` interface, or Spring's
`org.springframework.web.WebApplicationInitializer` interface. This is an intentional
design decision intended to reduce the risk that 3rd party libraries designed to run
inside a war will break Spring Boot applications.

If you need to perform servlet context initialization in a Spring Boot application, you
should register a bean that implements the
`org.springframework.boot.context.embedded.ServletContextInitializer` interface. The
single `onStartup` method provides access to the `ServletContext`, and can easily be used
as an adapter to an existing `WebApplicationInitializer` if necessary.



[[boot-features-embedded-container-servlets-filters-listeners-scanning]]
===== Scanning for Servlets, Filters, and listeners
When using an embedded container, automatic registration of `@WebServlet`, `@WebFilter`,
and `@WebListener` annotated classes can be enabled using `@ServletComponentScan`.

TIP: `@ServletComponentScan` will have no effect in a standalone container, where the
container's built-in discovery mechanisms will be used instead.



[[boot-features-embedded-container-application-context]]
==== The EmbeddedWebApplicationContext
Under the hood Spring Boot uses a new type of `ApplicationContext` for embedded servlet
container support.  The `EmbeddedWebApplicationContext` is a special type of
`WebApplicationContext` that bootstraps itself by searching for a single
`EmbeddedServletContainerFactory` bean. Usually a `TomcatEmbeddedServletContainerFactory`,
`JettyEmbeddedServletContainerFactory`, or `UndertowEmbeddedServletContainerFactory` will
have been auto-configured.

NOTE: You usually won't need to be aware of these implementation classes. Most
applications will be auto-configured and the appropriate `ApplicationContext` and
`EmbeddedServletContainerFactory` will be created on your behalf.



[[boot-features-customizing-embedded-containers]]
==== Customizing embedded servlet containers
Common servlet container settings can be configured using Spring `Environment`
properties. Usually you would define the properties in your `application.properties`
file.

Common server settings include:

* Network settings: listen port for incoming HTTP requests (`server.port`), interface
address to bind to `server.address`, etc.
* Session settings: whether the session is persistent (`server.session.persistence`),
session timeout (`server.session.timeout`), location of session data
(`server.session.store-dir`) and session-cookie configuration (`server.session.cookie.*`).
* Error management: location of the error page (`server.error.path`), etc.
* <<howto.adoc#howto-configure-ssl,SSL>>
* <<howto.adoc#how-to-enable-http-response-compression,HTTP compression>>

Spring Boot tries as much as possible to expose common settings but this is not always
possible. For those cases, dedicated namespaces offer server-specific customizations (see
`server.tomcat` and `server.undertow`). For instance,
<<howto.adoc#howto-configure-accesslogs,access logs>> can be configured with specific
features of the embedded servlet container.

TIP: See the {sc-spring-boot-autoconfigure}/web/ServerProperties.{sc-ext}[`ServerProperties`]
class for a complete list.



[[boot-features-programmatic-embedded-container-customization]]
===== Programmatic customization
If you need to configure your embedded servlet container programmatically you can
register a Spring bean that implements the `EmbeddedServletContainerCustomizer` interface.
`EmbeddedServletContainerCustomizer` provides access to the
`ConfigurableEmbeddedServletContainer` which includes numerous customization setter
methods.

[source,java,indent=0]
----
	import org.springframework.boot.context.embedded.*;
	import org.springframework.stereotype.Component;

	@Component
	public class CustomizationBean implements EmbeddedServletContainerCustomizer {

		@Override
		public void customize(ConfigurableEmbeddedServletContainer container) {
			container.setPort(9000);
		}

	}
----



[[boot-features-customizing-configurableembeddedservletcontainerfactory-directly]]
===== Customizing ConfigurableEmbeddedServletContainer directly
If the above customization techniques are too limited, you can register the
`TomcatEmbeddedServletContainerFactory`, `JettyEmbeddedServletContainerFactory` or
`UndertowEmbeddedServletContainerFactory` bean yourself.

[source,java,indent=0]
----
	@Bean
	public EmbeddedServletContainerFactory servletContainer() {
		TomcatEmbeddedServletContainerFactory factory = new TomcatEmbeddedServletContainerFactory();
		factory.setPort(9000);
		factory.setSessionTimeout(10, TimeUnit.MINUTES);
		factory.addErrorPages(new ErrorPage(HttpStatus.NOT_FOUND, "/notfound.html"));
		return factory;
	}
----

Setters are provided for many configuration options. Several protected method
'`hooks`' are also provided should you need to do something more exotic. See the
source code documentation for details.



[[boot-features-jsp-limitations]]
==== JSP limitations
When running a Spring Boot application that uses an embedded servlet container (and is
packaged as an executable archive), there are some limitations in the JSP support.

* With Tomcat it should work if you use war packaging, i.e. an executable war will work,
  and will also be deployable to a standard container (not limited to, but including
  Tomcat). An executable jar will not work because of a hard coded file pattern in Tomcat.

* With Jetty it should work if you use war packaging, i.e. an executable war will work,
  and will also be deployable to any standard container.

* Undertow does not support JSPs.

* Creating a custom `error.jsp` page won't override the default view for
<<<<<<< HEAD
<<boot-features-error-handling,error handling>>.
<<boot-features-error-handling-custom-error-pages,Custom error pages>> should be used
instead.
=======
  <<boot-features-error-handling,error handling>>.
>>>>>>> 5b97981c

There is a {github-code}/spring-boot-samples/spring-boot-sample-web-jsp[JSP sample] so you
can see how to set things up.



[[boot-features-security]]
== Security
If Spring Security is on the classpath then web applications will be secure by default
with '`basic`' authentication on all HTTP endpoints. To add method-level security to a web
application you can also add `@EnableGlobalMethodSecurity` with your desired settings.
Additional information can be found in the {spring-security-reference}#jc-method[Spring
Security Reference].

The default `AuthenticationManager` has a single user ('`user`' username and random
password, printed at INFO level when the application starts up)

[indent=0]
----
	Using default security password: 78fa095d-3f4c-48b1-ad50-e24c31d5cf35
----

NOTE: If you fine-tune your logging configuration, ensure that the
`org.springframework.boot.autoconfigure.security` category is set to log `INFO` messages,
otherwise the default password will not be printed.

You can change the password by providing a `security.user.password`. This and other useful
properties are externalized via
{sc-spring-boot-autoconfigure}/security/SecurityProperties.{sc-ext}[`SecurityProperties`]
(properties prefix "security").

The default security configuration is implemented in `SecurityAutoConfiguration` and in
the classes imported from there (`SpringBootWebSecurityConfiguration` for web security
and `AuthenticationManagerConfiguration` for authentication configuration which is also
relevant in non-web applications). To switch off the default web security configuration
completely you can add a bean with `@EnableWebSecurity` (this does not disable the
authentication manager configuration). To customize
it you normally use external properties and beans of type `WebSecurityConfigurerAdapter`
(e.g. to add form-based login). To also switch off the authentication manager configuration
you can add a bean of type `AuthenticationManager`, or else configure the
global `AuthenticationManager` by autowiring an `AuthenticationManagerBuilder` into
a method in one of your `@Configuration` classes. There are several secure applications in
the {github-code}/spring-boot-samples/[Spring Boot samples] to get you started with common
use cases.

The basic features you get out of the box in a web application are:

* An `AuthenticationManager` bean with in-memory store and a single user (see
  `SecurityProperties.User` for the properties of the user).
* Ignored (insecure) paths for common static resource locations (`+/css/**+`, `+/js/**+`,
  `+/images/**+`, `+/webjars/**+` and `+**/favicon.ico+`).
* HTTP Basic security for all other endpoints.
* Security events published to Spring's `ApplicationEventPublisher` (successful and
  unsuccessful authentication and access denied).
* Common low-level features (HSTS, XSS, CSRF, caching) provided by Spring Security are
  on by default.

All of the above can be switched on and off or modified using external properties
(`+security.*+`). To override the access rules without changing any other auto-configured
features add a `@Bean` of type `WebSecurityConfigurerAdapter` with
`@Order(SecurityProperties.ACCESS_OVERRIDE_ORDER)`.



[[boot-features-security-oauth2]]
=== OAuth2
If you have `spring-security-oauth2` on your classpath you can take advantage of some
auto-configuration to make it easy to set up Authorization or Resource Server.



[[boot-features-security-oauth2-authorization-server]]
==== Authorization Server
To create an Authorization Server and grant access tokens you need to use
`@EnableAuthorizationServer` and provide `security.oauth2.client.client-id` and
`security.oauth2.client.client-secret]` properties. The client will be registered for you
in an in-memory repository.

Having done that you will be able to use the client credentials to create an access token,
for example:

[indent=0]
----
	$ curl client:secret@localhost:8080/oauth/token -d grant_type=password -d username=user -d password=pwd
----

The basic auth credentials for the `/token` endpoint are the `client-id` and
`client-secret`. The user credentials are the normal Spring Security user details (which
default in Spring Boot to "`user`" and a random password).

To switch off the auto-configuration and configure the Authorization Server features
yourself just add a `@Bean` of type `AuthorizationServerConfigurer`.



[[boot-features-security-oauth2-resource-server]]
==== Resource Server
To use the access token you need a Resource Server (which can be the same as the
Authorization Server). Creating a Resource Server is easy, just add
`@EnableResourceServer` and provide some configuration to allow the server to decode
access tokens. If your application is also an Authorization Server it already knows how
to decode tokens, so there is nothing else to do. If your app is a standalone service then you
need to give it some more configuration, one of the following options:

* `security.oauth2.resource.user-info-uri` to use the `/me` resource (e.g.
`\https://uaa.run.pivotal.io/userinfo` on PWS)

* `security.oauth2.resource.token-info-uri` to use the token decoding endpoint (e.g.
`\https://uaa.run.pivotal.io/check_token` on PWS).

If you specify both the `user-info-uri` and the `token-info-uri` then you can set a flag
to say that one is preferred over the other (`prefer-token-info=true` is the default).

Alternatively (instead of `user-info-uri` or `token-info-uri`) if the tokens are JWTs you
can configure a `security.oauth2.resource.jwt.key-value` to decode them locally (where the
key is a verification key). The verification key value is either a symmetric secret or
PEM-encoded RSA public key. If you don't have the key and it's public you can provide a
URI where it can be downloaded (as a JSON object with a "`value`" field) with
`security.oauth2.resource.jwt.key-uri`. E.g. on PWS:

[indent=0]
----
	$ curl https://uaa.run.pivotal.io/token_key
	{"alg":"SHA256withRSA","value":"-----BEGIN PUBLIC KEY-----\nMIIBI...\n-----END PUBLIC KEY-----\n"}
----

WARNING: If you use the `security.oauth2.resource.jwt.key-uri` the authorization server
needs to be running when your application starts up. It will log a warning if it can't
find the key, and tell you what to do to fix it.



[[boot-features-security-oauth2-token-type]]
=== Token Type in User Info
Google, and certain other 3rd party identity providers, are more strict about the token
type name that is sent in the headers to the user info endpoint. The default is "`Bearer`"
which suits most providers and matches the spec, but if you need to change it you can set
`security.oauth2.resource.token-type`.



[[boot-features-security-custom-user-info]]
=== Customizing the User Info RestTemplate
If you have a `user-info-uri`, the resource server features use an `OAuth2RestTemplate`
internally to fetch user details for authentication. This is provided as a qualified
`@Bean` with id `userInfoRestTemplate`, but you shouldn't need to know that to just
use it. The default should be fine for most providers, but occasionally you might need to
add additional interceptors, or change the request authenticator (which is how the token
gets attached to outgoing requests). To add a customization just create a bean of type
`UserInfoRestTemplateCustomizer` - it has a single method that will be called after the
bean is created but before it is initialized. The rest template that is being customized
here is _only_ used internally to carry out authentication.

[TIP]
====
To set an RSA key value in YAML use the "`pipe`" continuation marker to split it over
multiple lines ("`|`") and remember to indent the key value (it's a standard YAML
language feature). Example:

[source,yaml,indent=0]
----
	security:
		oauth2:
			resource:
				jwt:
					keyValue: |
						-----BEGIN PUBLIC KEY-----
						MIIBIjANBgkqhkiG9w0BAQEFAAOCAQ8AMIIBCgKC...
						-----END PUBLIC KEY-----
----
====



[[boot-features-security-custom-user-info-client]]
==== Client
To make your web-app into an OAuth2 client you can simply add `@EnableOAuth2Client` and
Spring Boot will create a `OAuth2ClientContext` and `OAuth2ProtectedResourceDetails` that
are necessary to create an `OAuth2RestOperations`. Spring Boot does not automatically
create such bean but you can easily create your own:

[source,java,indent=0]
----

	@Bean
	public OAuth2RestTemplate oauth2RestTemplate(OAuth2ClientContext oauth2ClientContext,
			OAuth2ProtectedResourceDetails details) {
		return new OAuth2RestTemplate(details, oauth2ClientContext);
	}
----

NOTE: You may want to add a qualifier and review your configuration as more than one
`RestTemplate` may be defined in your application.

This configuration uses `security.oauth2.client.*` as credentials (the same as you might
be using in the Authorization Server), but in addition it will need to know the
authorization and token URIs in the Authorization Server. For example:

.application.yml
[source,yaml,indent=0]
----
	security:
		oauth2:
			client:
				clientId: bd1c0a783ccdd1c9b9e4
				clientSecret: 1a9030fbca47a5b2c28e92f19050bb77824b5ad1
				accessTokenUri: https://github.com/login/oauth/access_token
				userAuthorizationUri: https://github.com/login/oauth/authorize
				clientAuthenticationScheme: form
----

An application with this configuration will redirect to Github for authorization when you
attempt to use the `OAuth2RestTemplate`. If you are already signed into Github you won't
even notice that it has authenticated.  These specific credentials will only work if your
application is running on port 8080 (register your own client app in Github or other
provider for more flexibility).

To limit the scope that the client asks for when it obtains an access token you can set
`security.oauth2.client.scope` (comma separated or an array in YAML). By default the scope
is empty and it is up to Authorization Server to decide what the defaults should be,
usually depending on the settings in the client registration that it holds.

NOTE: There is also a setting for `security.oauth2.client.client-authentication-scheme`
which defaults to "`header`" (but you might need to set it to "`form`" if, like Github for
instance, your OAuth2 provider doesn't like header authentication). In fact, the
`security.oauth2.client.*` properties are bound to an instance of
`AuthorizationCodeResourceDetails` so all its properties can be specified.

TIP: In a non-web application you can still create an `OAuth2RestOperations` and it
is still wired into the `security.oauth2.client.*` configuration. In this case it is a
"`client credentials token grant`" you will be asking for if you use it (and there is no
need to use `@EnableOAuth2Client` or `@EnableOAuth2Sso`). To prevent that infrastructure
to be defined, just remove the `security.oauth2.client.client-id` from your configuration
(or make it the empty string).



[[boot-features-security-oauth2-single-sign-on]]
==== Single Sign On
An OAuth2 Client can be used to fetch user details from the provider (if such features are
available) and then convert them into an `Authentication` token for Spring Security.
The Resource Server above support this via the `user-info-uri` property This is the basis
for a Single Sign On (SSO) protocol based on OAuth2, and Spring Boot makes it easy to
participate by providing an annotation `@EnableOAuth2Sso`. The Github client above can
protect all its resources and authenticate using the Github `/user/` endpoint, by adding
that annotation and declaring where to find the endpoint (in addition to the
`security.oauth2.client.*` configuration already listed above):

.application.yml
[source,yaml,indent=0]]
----
	security:
		oauth2:
	...
		resource:
			userInfoUri: https://api.github.com/user
			preferTokenInfo: false
----

Since all paths are secure by default, there is no "`home`" page that you can show to
unauthenticated users and invite them to login (by visiting the `/login` path, or the
path specified by `security.oauth2.sso.login-path`).

To customize the access rules or paths to protect, so you can add a "`home`" page for
instance, `@EnableOAuth2Sso` can be added to a `WebSecurityConfigurerAdapter` and the
annotation will cause it to be decorated and enhanced with the necessary pieces to get
the `/login` path working. For example, here we simply allow unauthenticated access
to the home page at "/" and keep the default for everything else:

[source,java,indent=0]
----
	@Configuration
	public class WebSecurityConfiguration extends WebSecurityConfigurerAdapter {

		@Override
		public void init(WebSecurity web) {
			web.ignore("/");
		}

		@Override
		protected void configure(HttpSecurity http) throws Exception {
			http.antMatcher("/**").authorizeRequests().anyRequest().authenticated();
		}

	}
----



[[boot-features-security-actuator]]
=== Actuator Security
If the Actuator is also in use, you will find:

* The management endpoints are secure even if the application endpoints are insecure.
* Security events are transformed into `AuditEvents` and published to the `AuditService`.
* The default user will have the `ADMIN` role as well as the `USER` role.

The Actuator security features can be modified using external properties
(`+management.security.*+`). To override the application access rules
add a `@Bean` of type `WebSecurityConfigurerAdapter` and use
`@Order(SecurityProperties.ACCESS_OVERRIDE_ORDER)` if you _don't_ want to override
the actuator access rules, or `@Order(ManagementServerProperties.ACCESS_OVERRIDE_ORDER)`
if you _do_ want to override the actuator access rules.



[[boot-features-sql]]
== Working with SQL databases
The Spring Framework provides extensive support for working with SQL databases. From
direct JDBC access using `JdbcTemplate` to complete '`object relational mapping`'
technologies such as Hibernate. Spring Data provides an additional level of functionality,
creating `Repository` implementations directly from interfaces and using conventions to
generate queries from your method names.



[[boot-features-configure-datasource]]
=== Configure a DataSource
Java's `javax.sql.DataSource` interface provides a standard method of working with
database connections. Traditionally a DataSource uses a `URL` along with some
credentials to establish a database connection.



[[boot-features-embedded-database-support]]
==== Embedded Database Support
It's often convenient to develop applications using an in-memory embedded database.
Obviously, in-memory databases do not provide persistent storage; you will need to
populate your database when your application starts and be prepared to throw away
data when your application ends.

TIP: The '`How-to`' section includes a _<<howto.adoc#howto-database-initialization,
section on how to initialize a database>>_

Spring Boot can auto-configure embedded http://www.h2database.com[H2],
http://hsqldb.org/[HSQL] and http://db.apache.org/derby/[Derby] databases. You don't need
to provide any connection URLs, simply include a build dependency to the embedded database
that you want to use.

For example, typical POM dependencies would be:

[source,xml,indent=0]
----
	<dependency>
		<groupId>org.springframework.boot</groupId>
		<artifactId>spring-boot-starter-data-jpa</artifactId>
	</dependency>
	<dependency>
		<groupId>org.hsqldb</groupId>
		<artifactId>hsqldb</artifactId>
		<scope>runtime</scope>
	</dependency>
----

NOTE: You need a dependency on `spring-jdbc` for an embedded database to be
auto-configured. In this example it's pulled in transitively via
`spring-boot-starter-data-jpa`.

TIP: If, for whatever reason, you do configure the connection URL for an embedded
database, care should be taken to ensure that the database’s automatic shutdown is
disabled. If you're using H2 you should use `DB_CLOSE_ON_EXIT=FALSE` to do so. If you're
using HSQLDB, you should ensure that `shutdown=true` is not used. Disabling the database's
automatic shutdown allows Spring Boot to control when the database is closed, thereby
ensuring that it happens once access to the database is no longer needed.



[[boot-features-connect-to-production-database]]
==== Connection to a production database
Production database connections can also be auto-configured using a pooling `DataSource`.
Here's the algorithm for choosing a specific implementation:

* We prefer the Tomcat pooling `DataSource` for its performance and concurrency, so if
  that is available we always choose it.
* Otherwise, if HikariCP is available we will use it.
* If neither the Tomcat pooling datasource nor HikariCP are available and if Commons DBCP
  is available we will use it, but we don't recommend it in production.
* Lastly, if Commons DBCP2 is available we will use it.

If you use the `spring-boot-starter-jdbc` or `spring-boot-starter-data-jpa`
'`starters`' you will automatically get a dependency to `tomcat-jdbc`.

NOTE: You can bypass that algorithm completely and specify the connection pool to use via
the `spring.datasource.type` property. This is especially important if you are running
your application in a Tomcat container as `tomcat-jdbc` is provided by default.

TIP: Additional connection pools can always be configured manually. If you define your
own `DataSource` bean, auto-configuration will not occur.

DataSource configuration is controlled by external configuration properties in
`+spring.datasource.*+`. For example, you might declare the following section in
`application.properties`:

[source,properties,indent=0]
----
	spring.datasource.url=jdbc:mysql://localhost/test
	spring.datasource.username=dbuser
	spring.datasource.password=dbpass
	spring.datasource.driver-class-name=com.mysql.jdbc.Driver
----

TIP: You often won't need to specify the `driver-class-name` since Spring boot can deduce
it for most databases from the `url`.

NOTE: For a pooling `DataSource` to be created we need to be able to verify that a valid
`Driver` class is available, so we check for that before doing anything. I.e. if you set
`spring.datasource.driver-class-name=com.mysql.jdbc.Driver` then that class has to be
loadable.

See {sc-spring-boot-autoconfigure}/jdbc/DataSourceProperties.{sc-ext}[`DataSourceProperties`]
for more of the supported options. These are the standard options that work regardless of
the actual implementation. It is also possible to fine-tune implementation-specific
settings using their respective prefix (`+spring.datasource.tomcat.*+`,
`+spring.datasource.hikari.*+`, `+spring.datasource.dbcp.*+` and
`+spring.datasource.dbcp2.*+`). Refer to the documentation of the connection pool
implementation you are using for more details.

For instance, if you are using the
http://tomcat.apache.org/tomcat-8.0-doc/jdbc-pool.html#Common_Attributes[Tomcat connection pool]
you could customize many additional settings:


[source,properties,indent=0]
----
	# Number of ms to wait before throwing an exception if no connection is available.
	spring.datasource.tomcat.max-wait=10000

	# Maximum number of active connections that can be allocated from this pool at the same time.
	spring.datasource.tomcat.max-active=50

	# Validate the connection before borrowing it from the pool.
	spring.datasource.tomcat.test-on-borrow=true
----



[[boot-features-connecting-to-a-jndi-datasource]]
==== Connection to a JNDI DataSource
If you are deploying your Spring Boot application to an Application Server you might want
to configure and manage your DataSource using your Application Servers built-in features
and access it using JNDI.

The `spring.datasource.jndi-name` property can be used as an alternative to the
`spring.datasource.url`, `spring.datasource.username` and `spring.datasource.password`
properties to access the `DataSource` from a specific JNDI location. For example, the
following section in `application.properties` shows how you can access a JBoss AS defined
`DataSource`:

[source,properties,indent=0]
----
	spring.datasource.jndi-name=java:jboss/datasources/customers
----



[[boot-features-using-jdbc-template]]
=== Using JdbcTemplate
Spring's `JdbcTemplate` and `NamedParameterJdbcTemplate` classes are auto-configured and
you can `@Autowire` them directly into your own beans:

[source,java,indent=0]
----
	import org.springframework.beans.factory.annotation.Autowired;
	import org.springframework.jdbc.core.JdbcTemplate;
	import org.springframework.stereotype.Component;

	@Component
	public class MyBean {

		private final JdbcTemplate jdbcTemplate;

		@Autowired
		public MyBean(JdbcTemplate jdbcTemplate) {
			this.jdbcTemplate = jdbcTemplate;
		}

		// ...

	}
----



[[boot-features-jpa-and-spring-data]]
=== JPA and '`Spring Data`'
The Java Persistence API is a standard technology that allows you to '`map`' objects to
relational databases. The `spring-boot-starter-data-jpa` POM provides a quick way to get
started. It provides the following key dependencies:

* Hibernate -- One of the most popular JPA implementations.
* Spring Data JPA -- Makes it easy to implement JPA-based repositories.
* Spring ORMs -- Core ORM support from the Spring Framework.

TIP: We won't go into too many details of JPA or Spring Data here. You can follow the
http://spring.io/guides/gs/accessing-data-jpa/['`Accessing Data with JPA`'] guide from
http://spring.io and read the http://projects.spring.io/spring-data-jpa/[Spring Data JPA]
and  http://hibernate.org/orm/documentation/[Hibernate] reference documentation.

[NOTE]
====
As of Hibernate 5.2, the `hibernate-entitymanager` module has been merged in
`hibernate-core`. If you need to downgrade, you'll have to add `hibernate-entitymanager`
yourself, something like:

```xml
<dependency>
	<groupId>org.springframework.boot</groupId>
	<artifactId>spring-boot-starter-data-jpa</artifactId>
</dependency>
<dependency>
	<groupId>org.hibernate</groupId>
	<artifactId>hibernate-entitymanager</artifactId>
	<version>${hibernate.version}</version>
</dependency>
```

As Hibernate does not bundle the `hibernate-entitymanager` and `hibernate-java8`
artifacts anymore, Spring Boot doesn't provide dependency management for them.
====



[[boot-features-entity-classes]]
==== Entity Classes
Traditionally, JPA '`Entity`' classes are specified in a `persistence.xml` file. With
Spring Boot this file is not necessary and instead '`Entity Scanning`' is used. By default
all packages below your main configuration class (the one annotated with
`@EnableAutoConfiguration` or `@SpringBootApplication`) will be searched.

Any classes annotated with `@Entity`, `@Embeddable` or `@MappedSuperclass` will be
considered. A typical entity class would look something like this:

[source,java,indent=0]
----
	package com.example.myapp.domain;

	import java.io.Serializable;
	import javax.persistence.*;

	@Entity
	public class City implements Serializable {

		@Id
		@GeneratedValue
		private Long id;

		@Column(nullable = false)
		private String name;

		@Column(nullable = false)
		private String state;

		// ... additional members, often include @OneToMany mappings

		protected City() {
			// no-args constructor required by JPA spec
			// this one is protected since it shouldn't be used directly
		}

		public City(String name, String state) {
			this.name = name;
			this.country = country;
		}

		public String getName() {
			return this.name;
		}

		public String getState() {
			return this.state;
		}

		// ... etc

	}
----

TIP: You can customize entity scanning locations using the `@EntityScan` annotation. See
the _<<howto.adoc#howto-separate-entity-definitions-from-spring-configuration>>_ how-to.



[[boot-features-spring-data-jpa-repositories]]
==== Spring Data JPA Repositories
Spring Data JPA repositories are interfaces that you can define to access data. JPA
queries are created automatically from your method names. For example, a `CityRepository`
interface might declare a `findAllByState(String state)` method to find all cities in a
given state.

For more complex queries you can annotate your method using Spring Data's
{spring-data-javadoc}/repository/Query.html[`Query`] annotation.

Spring Data repositories usually extend from the
{spring-data-commons-javadoc}/repository/Repository.html[`Repository`] or
{spring-data-commons-javadoc}/repository/CrudRepository.html[`CrudRepository`] interfaces.
If you are using auto-configuration, repositories will be searched from the package
containing your main configuration class (the one annotated with
`@EnableAutoConfiguration` or `@SpringBootApplication`) down.

Here is a typical Spring Data repository:

[source,java,indent=0]
----
	package com.example.myapp.domain;

	import org.springframework.data.domain.*;
	import org.springframework.data.repository.*;

	public interface CityRepository extends Repository<City, Long> {

		Page<City> findAll(Pageable pageable);

		City findByNameAndCountryAllIgnoringCase(String name, String country);

	}
----

TIP: We have barely scratched the surface of Spring Data JPA. For complete details check
their http://projects.spring.io/spring-data-jpa/[reference documentation].



[[boot-features-creating-and-dropping-jpa-databases]]
==== Creating and dropping JPA databases
By default, JPA databases will be automatically created *only* if you use an embedded
database (H2, HSQL or Derby). You can explicitly configure JPA settings using
`+spring.jpa.*+` properties. For example, to create and drop tables you can add the
following to your `application.properties`.

[indent=0]
----
	spring.jpa.hibernate.ddl-auto=create-drop
----

NOTE: Hibernate's own internal property name for this (if you happen to remember it
better) is `hibernate.hbm2ddl.auto`. You can set it, along with other Hibernate native
properties, using `+spring.jpa.properties.*+` (the prefix is stripped before adding them
to the entity manager). Example:

[indent=0]
----
	spring.jpa.properties.hibernate.globally_quoted_identifiers=true
----

passes `hibernate.globally_quoted_identifiers` to the Hibernate entity manager.

By default the DDL execution (or validation) is deferred until the `ApplicationContext`
has started. There is also a `spring.jpa.generate-ddl` flag, but it is not used if
Hibernate autoconfig is active because the `ddl-auto` settings are more fine-grained.



[[boot-features-sql-h2-console]]
=== Using H2's web console
The http://www.h2database.com[H2 database] provides a
http://www.h2database.com/html/quickstart.html#h2_console[browser-based console] that
Spring Boot can auto-configure for you. The console will be auto-configured when the
following conditions are met:

* You are developing a web application
* `com.h2database:h2` is on the classpath
* You are using <<using-spring-boot.adoc#using-boot-devtools,Spring Boot's developer
  tools>>

TIP: If you are not using Spring Boot's developer tools, but would still like to make use
of H2's console, then you can do so by configuring the `spring.h2.console.enabled`
property with a value of `true`. The H2 console is only intended for use during
development so care should be taken to ensure that `spring.h2.console.enabled` is not set
to `true` in production.



[[boot-features-sql-h2-console-custom-path]]
==== Changing the H2 console's path
By default the console will be available at `/h2-console`. You can customize the console's
path using the `spring.h2.console.path` property.



[[boot-features-sql-h2-console-securing]]
==== Securing the H2 console
When Spring Security is on the classpath and basic auth is enabled, the H2 console will be
automatically secured using basic auth. The following properties can be used to customize
the security configuration:

* `security.user.role`
* `security.basic.authorize-mode`
* `security.basic.enabled`



[[boot-features-jooq]]
== Using jOOQ
Java Object Oriented Querying (http://www.jooq.org/[jOOQ]) is a popular product from
http://www.datageekery.com/[Data Geekery] which generates Java code from your
database, and lets you build type safe SQL queries through its fluent API. Both the
commercial and open source editions can be used with Spring Boot.



=== Code Generation
In order to use jOOQ type-safe queries, you need to generate Java classes from your
database schema. You can follow the instructions in the
http://www.jooq.org/doc/3.6/manual-single-page/#jooq-in-7-steps-step3[jOOQ user manual].
If you are using the `jooq-codegen-maven` plugin (and you also use the
`spring-boot-starter-parent` "`parent POM`") you can safely omit the plugin's `<version>`
tag. You can also use Spring Boot defined version variables (e.g. `h2.version`) to
declare the plugin's database dependency. Here's an example:

[source,xml,indent=0]
----
	<plugin>
		<groupId>org.jooq</groupId>
		<artifactId>jooq-codegen-maven</artifactId>
		<executions>
			...
		</executions>
		<dependencies>
			<dependency>
				<groupId>com.h2database</groupId>
				<artifactId>h2</artifactId>
				<version>${h2.version}</version>
			</dependency>
		</dependencies>
		<configuration>
			<jdbc>
				<driver>org.h2.Driver</driver>
				<url>jdbc:h2:~/yourdatabase</url>
			</jdbc>
			<generator>
				...
			</generator>
		</configuration>
	</plugin>
----



=== Using DSLContext
The fluent API offered by jOOQ is initiated via the `org.jooq.DSLContext` interface.
Spring Boot will auto-configure a `DSLContext` as a Spring Bean and connect it to your
application `DataSource`. To use the `DSLContext` you can just `@Autowire` it:

[source,java,indent=0]
----
	@Component
	public class JooqExample implements CommandLineRunner {

		private final DSLContext create;

		@Autowired
		public JooqExample(DSLContext dslContext) {
			this.create = dslContext;
		}

	}
----

TIP: The jOOQ manual tends to use a variable named `create` to hold the `DSLContext`,
we've done the same for this example.

You can then use the `DSLContext` to construct your queries:

[source,java,indent=0]
----
	public List<GregorianCalendar> authorsBornAfter1980() {
		return this.create.selectFrom(AUTHOR)
			.where(AUTHOR.DATE_OF_BIRTH.greaterThan(new GregorianCalendar(1980, 0, 1)))
			.fetch(AUTHOR.DATE_OF_BIRTH);
	}
----



=== Customizing jOOQ
You can customize the SQL dialect used by jOOQ by setting `spring.jooq.sql-dialect` in
your `application.properties`. For example, to specify Postgres you would add:

[source,properties,indent=0]
----
	spring.jooq.sql-dialect=Postgres
----

More advanced customizations can be achieved by defining your own `@Bean` definitions
which will be used when the jOOQ `Configuration` is created. You can define beans for
the following jOOQ Types:

* `ConnectionProvider`
* `TransactionProvider`
* `RecordMapperProvider`
* `RecordListenerProvider`
* `ExecuteListenerProvider`
* `VisitListenerProvider`

You can also create your own `org.jooq.Configuration` `@Bean` if you want to take
complete control of the jOOQ configuration.



[[boot-features-nosql]]
== Working with NoSQL technologies
Spring Data provides additional projects that help you access a variety of NoSQL
technologies including
http://projects.spring.io/spring-data-mongodb/[MongoDB],
http://projects.spring.io/spring-data-neo4j/[Neo4J],
https://github.com/spring-projects/spring-data-elasticsearch/[Elasticsearch],
http://projects.spring.io/spring-data-solr/[Solr],
http://projects.spring.io/spring-data-redis/[Redis],
http://projects.spring.io/spring-data-gemfire/[Gemfire],
http://projects.spring.io/spring-data-couchbase/[Couchbase] and
http://projects.spring.io/spring-data-cassandra/[Cassandra].
Spring Boot provides auto-configuration for Redis, MongoDB, Neo4j, Elasticsearch, Solr
and Cassandra; you can make use of the other projects, but you will need to configure
them yourself. Refer to the appropriate reference documentation at
http://projects.spring.io/spring-data[projects.spring.io/spring-data].



[[boot-features-redis]]
=== Redis
http://redis.io/[Redis] is a cache, message broker and richly-featured key-value store.
Spring Boot offers basic auto-configuration for the
https://github.com/xetorthio/jedis/[Jedis] client library and abstractions on top of it
provided by https://github.com/spring-projects/spring-data-redis[Spring Data Redis]. There
is a `spring-boot-starter-data-redis` '`Starter`' for collecting the dependencies in a
convenient way.



[[boot-features-connecting-to-redis]]
==== Connecting to Redis
You can inject an auto-configured `RedisConnectionFactory`, `StringRedisTemplate` or
vanilla `RedisTemplate` instance as you would any other Spring Bean. By default the
instance will attempt to connect to a Redis server using `localhost:6379`:

[source,java,indent=0]
----
	@Component
	public class MyBean {

		private StringRedisTemplate template;

		@Autowired
		public MyBean(StringRedisTemplate template) {
			this.template = template;
		}

		// ...

	}
----

If you add a `@Bean` of your own of any of the auto-configured types it will replace the
default (except in the case of `RedisTemplate` the exclusion is based on the bean name
'`redisTemplate`' not its type). If `commons-pool2` is on the classpath you will get a
pooled connection factory by default.



[[boot-features-mongodb]]
=== MongoDB
http://www.mongodb.com/[MongoDB] is an open-source NoSQL document database that uses a
JSON-like schema instead of traditional table-based relational data. Spring Boot offers
several conveniences for working with MongoDB, including the
`spring-boot-starter-data-mongodb` '`Starter`'.



[[boot-features-connecting-to-mongodb]]
==== Connecting to a MongoDB database
You can inject an auto-configured `org.springframework.data.mongodb.MongoDbFactory` to
access Mongo databases. By default the instance will attempt to connect to a MongoDB
server using the URL `mongodb://localhost/test`:

[source,java,indent=0]
----
	import org.springframework.data.mongodb.MongoDbFactory;
	import com.mongodb.DB;

	@Component
	public class MyBean {

		private final MongoDbFactory mongo;

		@Autowired
		public MyBean(MongoDbFactory mongo) {
			this.mongo = mongo;
		}

		// ...

		public void example() {
			DB db = mongo.getDb();
			// ...
		}

	}
----

You can set `spring.data.mongodb.uri` property to change the URL and configure
additional settings such as the _replica set_:

[source,properties,indent=0]
----
	spring.data.mongodb.uri=mongodb://user:secret@mongo1.example.com:12345,mongo2.example.com:23456/test
----

Alternatively, as long as you're using Mongo 2.x, specify a `host`/`port`. For example,
you might declare the following in your `application.properties`:

[source,properties,indent=0]
----
	spring.data.mongodb.host=mongoserver
	spring.data.mongodb.port=27017
----

NOTE: `spring.data.mongodb.host` and `spring.data.mongodb.port` are not supported if
you're using the Mongo 3.0 Java driver. In such cases, `spring.data.mongodb.uri` should be
used to provide all of the configuration.

TIP: If `spring.data.mongodb.port` is not specified the default of `27017` is used. You
could simply delete this line from the sample above.

TIP: If you aren't using Spring Data Mongo you can inject `com.mongodb.Mongo` beans
instead of using `MongoDbFactory`.

You can also declare your own `MongoDbFactory` or `Mongo` bean if you want to take
complete control of establishing the MongoDB connection.



[[boot-features-mongo-template]]
==== MongoTemplate
Spring Data Mongo provides a
{spring-data-mongo-javadoc}/core/MongoTemplate.html[`MongoTemplate`] class that is very
similar in its design to Spring's `JdbcTemplate`. As with `JdbcTemplate` Spring Boot
auto-configures a bean for you to simply inject:

[source,java,indent=0]
----
	import org.springframework.beans.factory.annotation.Autowired;
	import org.springframework.data.mongodb.core.MongoTemplate;
	import org.springframework.stereotype.Component;

	@Component
	public class MyBean {

		private final MongoTemplate mongoTemplate;

		@Autowired
		public MyBean(MongoTemplate mongoTemplate) {
			this.mongoTemplate = mongoTemplate;
		}

		// ...

	}
----

See the `MongoOperations` Javadoc for complete details.



[[boot-features-spring-data-mongo-repositories]]
==== Spring Data MongoDB repositories
Spring Data includes repository support for MongoDB. As with the JPA repositories
discussed earlier, the basic principle is that queries are constructed for you
automatically based on method names.

In fact, both Spring Data JPA and Spring Data MongoDB share the same common
infrastructure; so you could take the JPA example from earlier and, assuming that `City`
is now a Mongo data class rather than a JPA `@Entity`, it will work in the same way.

[source,java,indent=0]
----
	package com.example.myapp.domain;

	import org.springframework.data.domain.*;
	import org.springframework.data.repository.*;

	public interface CityRepository extends Repository<City, Long> {

		Page<City> findAll(Pageable pageable);

		City findByNameAndCountryAllIgnoringCase(String name, String country);

	}
----

TIP: For complete details of Spring Data MongoDB, including its rich object mapping
technologies, refer to their http://projects.spring.io/spring-data-mongodb/[reference
documentation].



[[boot-features-mongo-embedded]]
==== Embedded Mongo
Spring Boot offers auto-configuration for
https://github.com/flapdoodle-oss/de.flapdoodle.embed.mongo[Embedded Mongo]. To use
it in your Spring Boot application add a dependency on
`de.flapdoodle.embed:de.flapdoodle.embed.mongo`.

The port that Mongo will listen on can be configured using the `spring.data.mongodb.port`
property. To use a randomly allocated free port use a value of zero. The `MongoClient`
created by `MongoAutoConfiguration` will be automatically configured to use the randomly
allocated port.

If you have SLF4J on the classpath, output produced by Mongo will be automatically routed
to a logger named `org.springframework.boot.autoconfigure.mongo.embedded.EmbeddedMongo`.

You can declare your own `IMongodConfig` and `IRuntimeConfig` beans to take control of the
Mongo instance's configuration and logging routing.



[[boot-features-neo4j]]
=== Neo4j
http://neo4j.com/[Neo4j] is an open-source NoSQL graph database that uses a rich data
model of nodes related by first class relationships which is better suited for connected
big data than traditional rdbms approaches. Spring Boot offers several conveniences for
working with Neo4j, including the `spring-boot-starter-data-neo4j` '`Starter`'.



[[boot-features-connecting-to-neo4j]]
==== Connecting to a Neo4j database
You can inject an auto-configured `Neo4jSession`, `Session` or `Neo4jOperations` instance
as you would any other Spring Bean. By default the instance will attempt to connect to a
Neo4j server using `localhost:7474`:

[source,java,indent=0]
----
	@Component
	public class MyBean {

		private final Neo4jTemplate neo4jTemplate;

		@Autowired
		public MyBean(Neo4jTemplate neo4jTemplate) {
			this.neo4jTemplate = neo4jTemplate;
		}

		// ...

	}
----

You can take full control of the configuration by adding a
`org.neo4j.ogm.config.Configuration` `@Bean` of your own. Also, adding a `@Bean` of type
`Neo4jOperations` disables the auto-configuration.

You can configure the user and credentials to use via the `spring.data.neo4j.*`
properties:

[source,properties,indent=0]
----
	spring.data.neo4j.uri=http://my-server:7474
	spring.data.neo4j.username=neo4j
	spring.data.neo4j.password=secret
----



[[boot-features-connecting-to-neo4j-embedded]]
==== Using the embedded mode

NOTE: Neo4j's embedded mode is subject to a different licensing, make sure to review it
before integrating the dependency in your application.

If you add `org.neo4j:neo4j-ogm-embedded-driver` to the dependencies of your application,
Spring Boot will automatically configure an in-process embedded instance of Neo4j that
will not persist any data when your application shuts down. You can explicitly disable
that mode using `spring.data.neo4j.embedded.enabled=false`. You can also enable
persistence for the embedded mode:

----
	spring.data.neo4j.uri=file://var/tmp/graph.db
----



[[boot-features-neo4j-ogm-session]]
==== Neo4jSession

By default, the lifetime of the session is scope to the application. If you are running a
web application you can change it to scope or request easily:

----
	spring.data.neo4j.session.scope=session
----



[[boot-features-spring-data-neo4j-repositories]]
==== Spring Data Neo4j repositories
Spring Data includes repository support for Neo4j.

In fact, both Spring Data JPA and Spring Data Neo4j share the same common
infrastructure; so you could take the JPA example from earlier and, assuming that `City`
is now a Neo4j OGM `@NodeEntity` rather than a JPA `@Entity`, it will work in the same
way.

TIP: You can customize entity scanning locations using the `@NodeEntityScan` annotation.

To enable repository support (and optionally support for `@Transactional`), add the
following two annotations to your Spring configuration:

[source,java,indent=0]
----
    @EnableNeo4jRepositories(basePackages = "com.example.myapp.repository")
    @EnableTransactionManagement
----

==== Repository example
[source,java,indent=0]
----
	package com.example.myapp.domain;

	import org.springframework.data.domain.*;
	import org.springframework.data.repository.*;

	public interface CityRepository extends GraphRepository<City> {

		Page<City> findAll(Pageable pageable);

		City findByNameAndCountry(String name, String country);

	}
----

TIP: For complete details of Spring Data Neo4j, including its rich object mapping
technologies, refer to their http://projects.spring.io/spring-data-neo4j/[reference
documentation].



[[boot-features-gemfire]]
=== Gemfire
https://github.com/spring-projects/spring-data-gemfire[Spring Data Gemfire] provides
convenient Spring-friendly tools for accessing the
http://pivotal.io/big-data/pivotal-gemfire#details[Pivotal Gemfire] data management
platform. There is a `spring-boot-starter-data-gemfire` '`Starter`' for collecting the
dependencies in a convenient way. There is currently no auto-configuration support for
Gemfire, but you can enable Spring Data Repositories with a
https://github.com/spring-projects/spring-data-gemfire/blob/master/src/main/java/org/springframework/data/gemfire/repository/config/EnableGemfireRepositories.java[single annotation (`@EnableGemfireRepositories`)].



[[boot-features-solr]]
=== Solr
http://lucene.apache.org/solr/[Apache Solr] is a search engine. Spring Boot offers basic
auto-configuration for the Solr 5 client library and abstractions on top of it provided by
https://github.com/spring-projects/spring-data-solr[Spring Data Solr]. There is
a `spring-boot-starter-data-solr` '`Starter`' for collecting the dependencies in a
convenient way.


[[boot-features-connecting-to-solr]]
==== Connecting to Solr
You can inject an auto-configured `SolrClient` instance as you would any other Spring
bean. By default the instance will attempt to connect to a server using
`http://localhost:8983/solr`:

[source,java,indent=0]
----
	@Component
	public class MyBean {

		private SolrClient solr;

		@Autowired
		public MyBean(SolrClient solr) {
			this.solr = solr;
		}

		// ...

	}
----

If you add a `@Bean` of your own of type `SolrClient` it will replace the default.



[[boot-features-spring-data-solr-repositories]]
==== Spring Data Solr repositories
Spring Data includes repository support for Apache Solr. As with the JPA repositories
discussed earlier, the basic principle is that queries are constructed for you
automatically based on method names.

In fact, both Spring Data JPA and Spring Data Solr share the same common infrastructure;
so you could take the JPA example from earlier and, assuming that `City` is now a
`@SolrDocument` class rather than a JPA `@Entity`, it will work in the same way.

TIP: For complete details of Spring Data Solr, refer to their
http://projects.spring.io/spring-data-solr/[reference documentation].



[[boot-features-elasticsearch]]
=== Elasticsearch
http://www.elasticsearch.org/[Elasticsearch] is an open source, distributed,
real-time search and analytics engine. Spring Boot offers basic auto-configuration for
the Elasticsearch and abstractions on top of it provided by
https://github.com/spring-projects/spring-data-elasticsearch[Spring Data Elasticsearch].
There is a `spring-boot-starter-data-elasticsearch` '`Starter`' for collecting the
dependencies in a convenient way. Spring Boot also supports
https://github.com/searchbox-io/Jest[Jest].



[[boot-features-connecting-to-elasticsearch-jest]]
==== Connecting to Elasticsearch using Spring Data
If you have `Jest` on the classpath, you can inject an auto-configured `JestClient`
targeting `http://localhost:9200` by default. You can further tune how the client is
configured:

[source,properties,indent=0]
----
	spring.jest.uris=http://search.example.com:9200
	spring.jest.read-timeout=10000
	spring.jest.username=user
	spring.jest.password=secret
----

To take full control over the registration, define a `JestClient` bean.


[[boot-features-connecting-to-elasticsearch]]
[[boot-features-connecting-to-elasticsearch-spring-data]]
==== Connecting to Elasticsearch using Spring Data
You can inject an auto-configured `ElasticsearchTemplate` or Elasticsearch `Client`
instance as you would any other Spring Bean. By default the instance will embed a
local in-memory server (a `Node` in ElasticSearch terms) and use the current working
directory as the home directory for the server. In this setup, the first thing to do
is to tell ElasticSearch where to store its files:

[source,properties,indent=0]
----
	spring.data.elasticsearch.properties.path.home=/foo/bar
----

Alternatively, you can switch to a remote server (i.e. a `TransportClient`) by setting
`spring.data.elasticsearch.cluster-nodes` to a comma-separated '`host:port`' list.

[source,properties,indent=0]
----
	spring.data.elasticsearch.cluster-nodes=localhost:9300
----

[source,java,indent=0]
----
	@Component
	public class MyBean {

		private ElasticsearchTemplate template;

		@Autowired
		public MyBean(ElasticsearchTemplate template) {
			this.template = template;
		}

		// ...

	}
----

If you add a `@Bean` of your own of type `ElasticsearchTemplate` it will replace the
default.



[[boot-features-spring-data-elasticsearch-repositories]]
==== Spring Data Elasticsearch repositories
Spring Data includes repository support for Elasticsearch. As with the JPA repositories
discussed earlier, the basic principle is that queries are constructed for you
automatically based on method names.

In fact, both Spring Data JPA and Spring Data Elasticsearch share the same common
infrastructure; so you could take the JPA example from earlier and, assuming that
`City` is now an Elasticsearch `@Document` class rather than a JPA `@Entity`, it will
work in the same way.

TIP: For complete details of Spring Data Elasticsearch, refer to their
http://docs.spring.io/spring-data/elasticsearch/docs/[reference documentation].



[[boot-features-cassandra]]
=== Cassandra
http://cassandra.apache.org/[Cassandra] is an open source, distributed database management
system designed to handle large amounts of data across many commodity servers. Spring Boot
offers auto-configuration for Cassandra and abstractions on top of it provided by
https://github.com/spring-projects/spring-data-cassandra[Spring Data Cassandra].
There is a `spring-boot-starter-data-cassandra` '`Starter`' for collecting the
dependencies in a convenient way.



[[boot-features-connecting-to-cassandra]]
==== Connecting to Cassandra
You can inject an auto-configured `CassandraTemplate` or a Cassandra `Session`
instance as you would with any other Spring Bean. The `spring.data.cassandra.*`
properties can be used to customize the connection. Generally you will provide
`keyspace-name` and `contact-points` properties:

[source,properties,indent=0]
----
	spring.data.cassandra.keyspace-name=mykeyspace
	spring.data.cassandra.contact-points=cassandrahost1,cassandrahost2
----

[source,java,indent=0]
----
	@Component
	public class MyBean {

		private CassandraTemplate template;

		@Autowired
		public MyBean(CassandraTemplate template) {
			this.template = template;
		}

		// ...

	}
----

If you add a `@Bean` of your own of type `CassandraTemplate` it will replace the
default.



[[boot-features-spring-data-cassandra-repositories]]
==== Spring Data Cassandra repositories
Spring Data includes basic repository support for Cassandra. Currently this is more
limited than the JPA repositories discussed earlier, and will need to annotate finder
methods with `@Query`.

TIP: For complete details of Spring Data Cassandra, refer to their
http://docs.spring.io/spring-data/cassandra/docs/[reference documentation].


[[boot-features-couchbase]]
=== Couchbase
http://www.couchbase.com/[Couchbase] is an open-source, distributed multi-model NoSQL
document-oriented database that is optimized for interactive applications. Spring Boot
offers auto-configuration for Couchbase and abstractions on top of it provided by
https://github.com/spring-projects/spring-data-couchbase[Spring Data Couchbase].
There is a `spring-boot-starter-data-couchbase` '`Starter`' for collecting the
dependencies in a convenient way.



[[boot-features-connecting-to-couchbase]]
==== Connecting to Couchbase
You can very easily get a `Bucket` and `Cluster` by adding the Couchbase SDK and some
configuration. The `spring.couchbase.*` properties can be used to customize the
connection. Generally you will provide the bootstrap hosts, bucket name and password:

[source,properties,indent=0]
----
	spring.couchbase.bootstrap-hosts=my-host-1,192.168.1.123
	spring.couchbase.bucket.name=my-bucket
	spring.couchbase.bucket.password=secret
----

[TIP]
====
You need to provide _at least_ the bootstrap host(s), in which case the bucket name
is `default` and the password is the empty String. Alternatively, you can define your
own `org.springframework.data.couchbase.config.CouchbaseConfigurer` `@Bean` to take
control over the whole configuration.
====

It is also possible to customize some of the `CouchbaseEnvironment` settings. For instance
the following configuration changes the timeout to use to open a new `Bucket` and enables
SSL support:

[source,properties,indent=0]
----
	spring.couchbase.env.timeouts.connect=3000
	spring.couchbase.env.ssl.key-store=/location/of/keystore.jks
	spring.couchbase.env.ssl.key-store-password=secret
----

Check the `spring.couchbase.env.*` properties for more details.



[[boot-features-spring-data-couchbase-repositories]]
==== Spring Data Couchbase repositories
Spring Data includes repository support for Couchbase. For complete details of Spring
Data Couchbase, refer to their
http://docs.spring.io/spring-data/couchbase/docs/current/reference/html/[reference documentation].

You can inject an auto-configured `CouchbaseTemplate` instance as you would with any
other Spring Bean as long as a _default_ `CouchbaseConfigurer` is available (that
happens when you enable the couchbase support as explained above). If you want to
bypass the auto-configuration for Spring Data Couchbase, provide your own
`org.springframework.data.couchbase.config.AbstractCouchbaseDataConfiguration`
implementation.


[source,java,indent=0]
----
	@Component
	public class MyBean {

		private final CouchbaseTemplate template;

		@Autowired
		public MyBean(CouchbaseTemplate template) {
			this.template = template;
		}

		// ...

	}
----

If you add a `@Bean` of your own of type `CouchbaseTemplate` named `couchbaseTemplate` it
will replace the default.



[[boot-features-caching]]
== Caching
The Spring Framework provides support for transparently adding caching to an application.
At its core, the abstraction applies caching to methods, reducing thus the number of
executions based on the information available in the cache. The caching logic is applied
transparently, without any interference to the invoker.

NOTE: Check the {spring-reference}/#cache[relevant section] of the Spring Framework
reference for more details.

In a nutshell, adding caching to an operation of your service is as easy as adding the
relevant annotation to its method:

[source,java,indent=0]
----
	import javax.cache.annotation.CacheResult;

	import org.springframework.stereotype.Component;

	@Component
	public class MathService {

		@CacheResult
		public int computePiDecimal(int i) {
			// ...
		}

	}
----

NOTE: You can either use the standard JSR-107 (JCache) annotations or Spring's own
caching annotations transparently. We strongly advise you however to not mix and match
them.

TIP: It is also possible to {spring-reference}/#cache-annotations-put[update] or
{spring-reference}/#cache-annotations-evict[evict] data from the cache transparently.



=== Supported cache providers
The cache abstraction does not provide an actual store and relies on abstraction
materialized by the `org.springframework.cache.Cache` and
`org.springframework.cache.CacheManager` interfaces. Spring Boot auto-configures a
suitable `CacheManager` according to the implementation as long as the caching support is
enabled via the `@EnableCaching` annotation.

NOTE: If you are using the cache infrastructure with beans that are not interface-based,
make sure to enable the `proxyTargetClass` attribute of `@EnableCaching`.

TIP: Use the `spring-boot-starter-cache` '`Starter`' to quickly add required caching
dependencies. If you are adding dependencies manually you should note that certain
implementations are only provided by the `spring-context-support` jar.

If you haven't defined a bean of type `CacheManager` or a `CacheResolver` named
`cacheResolver` (see `CachingConfigurer`), Spring Boot tries to detect the following
providers (in this order):

* <<boot-features-caching-provider-generic,Generic>>
* <<boot-features-caching-provider-jcache,JCache (JSR-107)>>
* <<boot-features-caching-provider-ehcache2,EhCache 2.x>>
* <<boot-features-caching-provider-hazelcast,Hazelcast>>
* <<boot-features-caching-provider-infinispan,Infinispan>>
* <<boot-features-caching-provider-couchbase,Couchbase>>
* <<boot-features-caching-provider-redis,Redis>>
* <<boot-features-caching-provider-caffeine,Caffeine>>
* <<boot-features-caching-provider-guava,Guava>>
* <<boot-features-caching-provider-simple,Simple>>

TIP: It is also possible to _force_ the cache provider to use via the `spring.cache.type`
property. Use this property if you need to <<boot-features-caching-provider-none,disable
caching altogether>> in certain environment (e.g. tests).

If the `CacheManager` is auto-configured by Spring Boot, you can further tune its
configuration before it is fully initialized by exposing a bean implementing the
`CacheManagerCustomizer` interface. The following sets the cache names to use.

[source,java,indent=0]
----
	@Bean
	public CacheManagerCustomizer<ConcurrentMapCacheManager> cacheManagerCustomizer() {
		return new CacheManagerCustomizer<ConcurrentMapCacheManager>() {
			@Override
			public void customize(ConcurrentMapCacheManager cacheManager) {
				cacheManager.setCacheNames(Arrays.asList("one", "two"));
			}
		};
	}
----

[NOTE]
====
In the example above, a `ConcurrentMapCacheManager` is expected to be configured. If that
is not the case, the customizer won't be invoked at all. You can have as many customizers
as you want and you can also order them as usual using `@Order` or `Ordered`.
====



[[boot-features-caching-provider-generic]]
==== Generic
Generic caching is used if the context defines _at least_ one
`org.springframework.cache.Cache` bean, a `CacheManager` wrapping them is configured.



[[boot-features-caching-provider-jcache]]
==== JCache
JCache is bootstrapped via the presence of a `javax.cache.spi.CachingProvider` on the
classpath (i.e. a JSR-107 compliant caching library). It might happen that more than one
provider is present, in which case the provider must be explicitly specified. Even if the
JSR-107 standard does not enforce a standardized way to define the location of the
configuration file, Spring Boot does its best to accommodate with implementation details.

[source,properties,indent=0]
----
    # Only necessary if more than one provider is present
	spring.cache.jcache.provider=com.acme.MyCachingProvider
	spring.cache.jcache.config=classpath:acme.xml
----

NOTE: Since a cache library may offer both a native implementation and JSR-107 support
Spring Boot will prefer the JSR-107 support so that the same features are available if
you switch to a different JSR-107 implementation.

There are several ways to customize the underlying `javax.cache.cacheManager`:

* Caches can be created on startup via the `spring.cache.cache-names` property. If a
  custom `javax.cache.configuration.Configuration` bean is defined, it is used to
  customize them.
* `org.springframework.boot.autoconfigure.cache.JCacheManagerCustomizer` beans are
  invoked with the reference of the `CacheManager` for full customization.

TIP: If a standard `javax.cache.CacheManager` bean is defined, it is wrapped
automatically in a `org.springframework.cache.CacheManager` implementation that the
abstraction expects. No further customization is applied on it.



[[boot-features-caching-provider-ehcache2]]
==== EhCache 2.x
EhCache 2.x is used if a file named `ehcache.xml` can be found at the root of the
classpath. If EhCache 2.x and such file is present it is used to bootstrap the cache
manager. An alternate configuration file can be provide a well using:

[source,properties,indent=0]
----
	spring.cache.ehcache.config=classpath:config/another-config.xml
----



[[boot-features-caching-provider-hazelcast]]
==== Hazelcast

Spring Boot has a <<boot-features-hazelcast,general support for Hazelcast>>. If
a `HazelcastInstance` has been auto-configured, it is automatically wrapped in a
`CacheManager`.

If for some reason you need a different `HazelcastInstance` for caching, you can
request Spring Boot to create a separate one that will be only used by the
`CacheManager`:

[source,properties,indent=0]
----
	spring.cache.hazelcast.config=classpath:config/my-cache-hazelcast.xml
----

TIP: If a separate `HazelcastInstance` is created that way, it is not registered
in the application context.



[[boot-features-caching-provider-infinispan]]
==== Infinispan
Infinispan has no default configuration file location so it must be specified explicitly
(or the default bootstrap is used).

[source,properties,indent=0]
----
	spring.cache.infinispan.config=infinispan.xml
----

Caches can be created on startup via the `spring.cache.cache-names` property. If a custom
`ConfigurationBuilder` bean is defined, it is used to customize them.



[[boot-features-caching-provider-couchbase]]
==== Couchbase
If Couchbase is available and <<boot-features-couchbase,configured>>, a
`CouchbaseCacheManager` is auto-configured. It is also possible to create additional
caches on startup using the `spring.cache.cache-names` property. These will operate on
the `Bucket` that was auto-configured. You can _also_ create additional caches on another
`Bucket` using the customizer: assume you need two caches on the "main" `Bucket` (`foo`
and `bar`) and one `biz` cache with a custom time to live of 2sec on the `another`
`Bucket`. First, you can create the two first caches simply via configuration:

[source,properties,indent=0]
----
	spring.cache.cache-names=foo,bar
----

Then define this extra `@Configuration` to configure the extra `Bucket` and the `biz`
cache:


[source,java,indent=0]
----
	@Configuration
	public class CouchbaseCacheConfiguration {

		private final Cluster cluster;

		public CouchbaseCacheConfiguration(Cluster cluster) {
			this.cluster = cluster;
		}

		@Bean
		public Bucket anotherBucket() {
			return this.cluster.openBucket("another", "secret");
		}

		@Bean
		public CacheManagerCustomizer<CouchbaseCacheManager> cacheManagerCustomizer() {
			return c -> {
				c.prepareCache("biz", CacheBuilder.newInstance(anotherBucket())
						.withExpirationInMillis(2000));
			};
		}

	}
----

This sample configuration reuses the `Cluster` that was created via auto-configuration.



[[boot-features-caching-provider-redis]]
==== Redis
If Redis is available and configured, the `RedisCacheManager` is auto-configured. It is
also possible to create additional caches on startup using the `spring.cache.cache-names`
property.

[NOTE]
====
By default, a key prefix is added to prevent that if two separate caches use the same
key, Redis would have overlapping keys and be likely to return invalid values. We strongly
recommend to keep this setting enabled if you create your own `RedisCacheManager`.
====



[[boot-features-caching-provider-caffeine]]
==== Caffeine
Caffeine is a Java 8 rewrite of Guava’s cache and will supersede the Guava support in
Spring Boot 2.0. If Caffeine is present, a `CaffeineCacheManager` is auto-configured.
Caches can be created on startup using the `spring.cache.cache-names` property and
customized by one of the following (in this order):

1. A cache spec defined by `spring.cache.caffeine.spec`
2. A `com.github.benmanes.caffeine.cache.CaffeineSpec` bean is defined
3. A `com.github.benmanes.caffeine.cache.Caffeine` bean is defined

For instance, the following configuration creates a `foo` and `bar` caches with a maximum
size of 500 and a _time to live_ of 10 minutes

[source,properties,indent=0]
----
    spring.cache.cache-names=foo,bar
	spring.cache.caffeine.spec=maximumSize=500,expireAfterAccess=600s
----

Besides, if a `com.github.benmanes.caffeine.cache.CacheLoader` bean is defined, it is
automatically associated to the `CaffeineCacheManager`.



[[boot-features-caching-provider-guava]]
==== Guava
If Guava is present, a `GuavaCacheManager` is auto-configured. Caches can be created
on startup using the `spring.cache.cache-names` property and customized by one of the
following (in this order):

1. A cache spec defined by `spring.cache.guava.spec`
2. A `com.google.common.cache.CacheBuilderSpec` bean is defined
3. A `com.google.common.cache.CacheBuilder` bean is defined

For instance, the following configuration creates a `foo` and `bar` caches with a maximum
size of 500 and a _time to live_ of 10 minutes

[source,properties,indent=0]
----
    spring.cache.cache-names=foo,bar
	spring.cache.guava.spec=maximumSize=500,expireAfterAccess=600s
----

Besides, if a `com.google.common.cache.CacheLoader` bean is defined, it is automatically
associated to the `GuavaCacheManager`.



[[boot-features-caching-provider-simple]]
==== Simple
If none of these options worked out, a simple implementation using `ConcurrentHashMap`
as cache store is configured. This is the default if no caching library is present in
your application.



[[boot-features-caching-provider-none]]
==== None
When `@EnableCaching` is present in your configuration, a suitable cache configuration
is expected as well. If you need to disable caching altogether in certain environments,
force the cache type to `none` to use a no-op implementation:

[source,properties,indent=0]
----
	spring.cache.type=none
----



[[boot-features-messaging]]
== Messaging
The Spring Framework provides extensive support for integrating with messaging systems:
from simplified use of the JMS API using `JmsTemplate` to a complete infrastructure to
receive messages asynchronously. Spring AMQP provides a similar feature set for the
'`Advanced Message Queuing Protocol`' and Spring Boot also provides auto-configuration
options for `RabbitTemplate` and RabbitMQ. There is also support for STOMP messaging
natively in Spring WebSocket and Spring Boot has support for that through starters and a
small amount of auto-configuration.



[[boot-features-jms]]
=== JMS
The `javax.jms.ConnectionFactory` interface provides a standard method of creating a
`javax.jms.Connection` for interacting with a JMS broker. Although Spring needs a
`ConnectionFactory` to work with JMS, you generally won't need to use it directly yourself
and you can instead rely on higher level messaging abstractions (see the
{spring-reference}/#jms[relevant section] of the Spring Framework reference
documentation for details). Spring Boot also auto-configures the necessary infrastructure
to send and receive messages.



[[boot-features-activemq]]
==== ActiveMQ support
Spring Boot can also configure a `ConnectionFactory` when it detects that ActiveMQ is
available on the classpath. If the broker is present, an embedded broker is started and
configured automatically (as long as no broker URL is specified through configuration).

NOTE: If you are using `spring-boot-starter-activemq` the necessary dependencies to
connect or embed an ActiveMQ instance are provided, as well as the Spring infrastructure
to integrate with JMS.

ActiveMQ configuration is controlled by external configuration properties in
`+spring.activemq.*+`. For example, you might declare the following section in
`application.properties`:

[source,properties,indent=0]
----
	spring.activemq.broker-url=tcp://192.168.1.210:9876
	spring.activemq.user=admin
	spring.activemq.password=secret
----

See
{sc-spring-boot-autoconfigure}/jms/activemq/ActiveMQProperties.{sc-ext}[`ActiveMQProperties`]
for more of the supported options.

By default, ActiveMQ creates a destination if it does not exist yet, so destinations are
resolved against their provided names.



[[boot-features-artemis]]
==== Artemis support
Apache Artemis was formed in 2015 when HornetQ was donated to the Apache Foundation. All
the features listed in the <<boot-features-hornetq>> section below can be applied to
Artemis. Simply replace `+++spring.hornetq.*+++` properties with `+++spring.artemis.*+++`
and use `spring-boot-starter-artemis` instead of `spring-boot-starter-hornetq`. If you
want to embed Artemis, make sure to add `org.apache.activemq:artemis-jms-server` to the
dependencies of your application.

NOTE: You should not try and use Artemis and HornetQ and the same time.



[[boot-features-hornetq]]
==== HornetQ support

NOTE: HornetQ is deprecated in 1.4, consider migrating to <<boot-features-artemis,artemis>>

Spring Boot can auto-configure a `ConnectionFactory` when it detects that HornetQ is
available on the classpath. If the broker is present, an embedded broker is started and
configured automatically (unless the mode property has been explicitly set). The supported
modes are: `embedded` (to make explicit that an embedded broker is required and should
lead to an error if the broker is not available in the classpath), and `native` to connect
to a broker using the `netty` transport protocol. When the latter is configured, Spring
Boot configures a `ConnectionFactory` connecting to a broker running on the local machine
with the default settings.

NOTE: If you are using `spring-boot-starter-hornetq` the necessary dependencies to
connect to an existing HornetQ instance are provided, as well as the Spring infrastructure
to integrate with JMS. Adding `org.hornetq:hornetq-jms-server` to your application allows
you to use the embedded mode.

HornetQ configuration is controlled by external configuration properties in
`+spring.hornetq.*+`. For example, you might declare the following section in
`application.properties`:

[source,properties,indent=0]
----
	spring.hornetq.mode=native
	spring.hornetq.host=192.168.1.210
	spring.hornetq.port=9876
	spring.hornetq.user=admin
	spring.hornetq.password=secret
----

When embedding the broker, you can choose if you want to enable persistence, and the list
of destinations that should be made available. These can be specified as a comma-separated
list to create them with the default options; or you can define bean(s) of type
`org.hornetq.jms.server.config.JMSQueueConfiguration` or
`org.hornetq.jms.server.config.TopicConfiguration`, for advanced queue and topic
configurations respectively.

See
{sc-spring-boot-autoconfigure}/jms/hornetq/HornetQProperties.{sc-ext}[`HornetQProperties`]
for more of the supported options.

No JNDI lookup is involved at all and destinations are resolved against their names,
either using the '`name`' attribute in the HornetQ configuration or the names provided
through configuration.



[[boot-features-jms-jndi]]
==== Using a JNDI ConnectionFactory
If you are running your application in an Application Server Spring Boot will attempt to
locate a JMS `ConnectionFactory` using JNDI. By default the locations `java:/JmsXA` and
`java:/XAConnectionFactory` will be checked. You can use the
`spring.jms.jndi-name` property if you need to specify an alternative location:

[source,properties,indent=0]
----
	spring.jms.jndi-name=java:/MyConnectionFactory
----



[[boot-features-using-jms-sending]]
==== Sending a message
Spring's `JmsTemplate` is auto-configured and you can autowire it directly into your own
beans:

[source,java,indent=0]
----
	import org.springframework.beans.factory.annotation.Autowired;
	import org.springframework.jms.core.JmsTemplate;
	import org.springframework.stereotype.Component;

	@Component
	public class MyBean {

		private final JmsTemplate jmsTemplate;

		@Autowired
		public MyBean(JmsTemplate jmsTemplate) {
			this.jmsTemplate = jmsTemplate;
		}

		// ...

	}
----

NOTE: {spring-javadoc}/jms/core/JmsMessagingTemplate.{dc-ext}[`JmsMessagingTemplate`]
can be injected in a similar manner. If a `DestinationResolver` or `MessageConverter`
beans are defined, they are associated automatically to the auto-configured
`JmsTemplate`.



[[boot-features-using-jms-receiving]]
==== Receiving a message

When the JMS infrastructure is present, any bean can be annotated with `@JmsListener` to
create a listener endpoint. If no `JmsListenerContainerFactory` has been defined, a
default one is configured automatically. If a `DestinationResolver` or `MessageConverter`
beans are defined, they are associated automatically to the default factory.

The default factory is transactional by default. If you are running in an infrastructure
where a `JtaTransactionManager` is present, it will be associated to the listener container
by default. If not, the `sessionTransacted` flag will be enabled. In that latter scenario,
you can associate your local data store transaction to the processing of an incoming
message by adding `@Transactional` on your listener method (or a delegate thereof). This
will make sure that the incoming message is acknowledged once the local transaction has
completed. This also includes sending response messages that have been performed on the
same JMS session.

The following component creates a listener endpoint on the `someQueue` destination:

[source,java,indent=0]
----
	@Component
	public class MyBean {

		@JmsListener(destination = "someQueue")
		public void processMessage(String content) {
			// ...
		}

	}
----

TIP: Check {spring-javadoc}/jms/annotation/EnableJms.{dc-ext}[the Javadoc of `@EnableJms`]
for more details.

If you need to create more `JmsListenerContainerFactory` instances or if you want to
override the default, Spring Boot provides a `DefaultJmsListenerContainerFactoryConfigurer`
that you can use to initialize a `DefaultJmsListenerContainerFactory` with the same
settings as the one that is auto-configured.

For instance, the following exposes another factory that uses a specific
`MessageConverter`:

[source,java,indent=0]
----
	@Configuration
	static class JmsConfiguration {

		@Bean
		public DefaultJmsListenerContainerFactory myFactory(
				DefaultJmsListenerContainerFactoryConfigurer configurer) {
			DefaultJmsListenerContainerFactory factory =
					new DefaultJmsListenerContainerFactory();
			configurer.configure(factory, connectionFactory());
			factory.setMessageConverter(myMessageConverter());
			return factory;
		}

	}
----

Then you can use in any `@JmsListener`-annotated method as follows:

[source,java,indent=0]
----
	@Component
	public class MyBean {

		@JmsListener(destination = "someQueue", **containerFactory="myFactory"**)
		public void processMessage(String content) {
			// ...
		}

	}
----


[[boot-features-amqp]]
=== AMQP
The Advanced Message Queuing Protocol (AMQP) is a platform-neutral, wire-level protocol
for message-oriented middleware. The Spring AMQP project applies core Spring concepts to
the development of AMQP-based messaging solutions. Spring Boot offers several
conveniences for working with AMQP via RabbitMQ, including the
`spring-boot-starter-amqp` '`Starter`'.



[[boot-features-rabbitmq]]
==== RabbitMQ support
RabbitMQ is a lightweight, reliable, scalable and portable message broker based on the
AMQP protocol. Spring uses `RabbitMQ` to communicate using the AMQP protocol.

RabbitMQ configuration is controlled by external configuration properties in
`+spring.rabbitmq.*+`. For example, you might declare the following section in
`application.properties`:

[source,properties,indent=0]
----
	spring.rabbitmq.host=localhost
	spring.rabbitmq.port=5672
	spring.rabbitmq.username=admin
	spring.rabbitmq.password=secret
----

See {sc-spring-boot-autoconfigure}/amqp/RabbitProperties.{sc-ext}[`RabbitProperties`]
for more of the supported options.

TIP: Check http://spring.io/blog/2010/06/14/understanding-amqp-the-protocol-used-by-rabbitmq/[Understanding AMQP, the protocol used by RabbitMQ]
for more details.



[[boot-features-using-amqp-sending]]
==== Sending a message
Spring's `AmqpTemplate` and `AmqpAdmin` are auto-configured and you can autowire them
directly into your own beans:

[source,java,indent=0]
----
	import org.springframework.amqp.core.AmqpAdmin;
	import org.springframework.amqp.core.AmqpTemplate;
	import org.springframework.beans.factory.annotation.Autowired;
	import org.springframework.stereotype.Component;

	@Component
	public class MyBean {

		private final AmqpAdmin amqpAdmin;
		private final AmqpTemplate amqpTemplate;

		@Autowired
		public MyBean(AmqpAdmin amqpAdmin, AmqpTemplate amqpTemplate) {
			this.amqpAdmin = amqpAdmin;
			this.amqpTemplate = amqpTemplate;
		}

		// ...

	}
----

NOTE: {spring-amqp-javadoc}/rabbit/core/RabbitMessagingTemplate.{dc-ext}[`RabbitMessagingTemplate`]
can be injected in a similar manner. If a `MessageConverter` bean is defined, it is
associated automatically to the auto-configured `AmqpTemplate`.

Any `org.springframework.amqp.core.Queue` that is defined as a bean will be automatically
used to declare a corresponding queue on the RabbitMQ instance if necessary.

You can enable retries on the `AmqpTemplate` to retry operations, for example in the event
the broker connection is lost. Retries are disabled by default.

[[boot-features-using-amqp-receiving]]
==== Receiving a message
When the Rabbit infrastructure is present, any bean can be annotated with
`@RabbitListener` to create a listener endpoint. If no `RabbitListenerContainerFactory`
has been defined, a default one is configured automatically.  If a `MessageConverter`
beans is defined, it is associated automatically to the default factory.

The following component creates a listener endpoint on the `someQueue` queue:

[source,java,indent=0]
----
	@Component
	public class MyBean {

		@RabbitListener(queues = "someQueue")
		public void processMessage(String content) {
			// ...
		}

	}
----

TIP: Check {spring-amqp-javadoc}/rabbit/annotation/EnableRabbit.{dc-ext}[the Javadoc of `@EnableRabbit`]
for more details.

If you need to create more `RabbitListenerContainerFactory` instances or if you want to
override the default, Spring Boot provides a
`SimpleRabbitListenerContainerFactoryConfigurer` that you can use to initialize a
`SimpleRabbitListenerContainerFactory` with the same settings as the one that is
auto-configured.

For instance, the following exposes another factory that uses a specific
`MessageConverter`:

[source,java,indent=0]
----
	@Configuration
	static class RabbitConfiguration {

		@Bean
		public SimpleRabbitListenerContainerFactory myFactory(
				SimpleRabbitListenerContainerFactoryConfigurer configurer) {
			SimpleRabbitListenerContainerFactory factory =
					new SimpleRabbitListenerContainerFactory();
			configurer.configure(factory, connectionFactory);
			factory.setMessageConverter(myMessageConverter());
			return factory;
		}

	}
----

Then you can use in any `@RabbitListener`-annotated method as follows:

[source,java,indent=0]
----
	@Component
	public class MyBean {

		@RabbitListener(queues = "someQueue", **containerFactory="myFactory"**)
		public void processMessage(String content) {
			// ...
		}

	}
----

You can enable retries to handle situations where your listener throws an exception.
When retries are exhausted, the message will be rejected and either dropped or routed to a
dead-letter exchange if the broker is configured so. Retries are disabled by default.

IMPORTANT: If retries are not enabled and the listener throws an exception, by default the
delivery will be retried indefinitely. You can modify this behavior in two ways; set the
`defaultRequeueRejected` property to `false` and zero re-deliveries will be attempted; or,
throw an `AmqpRejectAndDontRequeueException` to signal the message should be rejected.
This is the mechanism used when retries are enabled and the maximum delivery attempts are
reached.



[[boot-features-restclient]]
== Calling REST services
If you need to call remote REST services from your application, you can use Spring
Framework's `RestTemplate` class. Since `RestTemplate` instances often need to be
customized before being used, Spring Boot does not provide any single auto-configured
`RestTemplate` bean. It does, however, auto-configure a `RestTemplateBuilder` which can be
used to create `RestTemplate` instances when needed. The auto-configured
`RestTemplateBuilder` will ensure that sensible `HttpMessageConverters` are applied
to `RestTemplate` instances.

Here's a typical example:

[source,java,indent=0]
----
	@Service
	public class MyBean {

		private final RestTemplate restTemplate;

		public MyBean(RestTemplateBuilder restTemplateBuilder) {
			this.restTemplate = restTemplateBuilder.build();
		}

		public Details someRestCall(String name) {
			return this.restTemplate.getForObject("/{name}/details", Details.class, name);
		}

	}
----

TIP: `RestTemplateBuilder` includes a number of useful methods that can be used to quickly
configure a `RestTemplate`. For example, to add BASIC auth support you can use
`build.basicAuthorization("user', "password").build()`.



[[boot-features-email]]
== Sending email
The Spring Framework provides an easy abstraction for sending email using the
`JavaMailSender` interface and Spring Boot provides auto-configuration for it as well as
a starter module.

TIP: Check the {spring-reference}/#mail[reference documentation] for a detailed
explanation of how you can use `JavaMailSender`.

If `spring.mail.host` and the relevant libraries (as defined by
`spring-boot-starter-mail`) are available, a default `JavaMailSender` is created if none
exists. The sender can be further customized by configuration items from the `spring.mail`
namespace, see the
{sc-spring-boot-autoconfigure}/mail/MailProperties.{sc-ext}[`MailProperties`] for more
details.



[[boot-features-jta]]
== Distributed Transactions with JTA
Spring Boot supports distributed JTA transactions across multiple XA resources using
either an http://www.atomikos.com/[Atomikos] or https://github.com/bitronix/btm[Bitronix]
embedded transaction manager. JTA transactions are also supported when deploying to a
suitable Java EE Application Server.

When a JTA environment is detected, Spring's `JtaTransactionManager` will be used to
manage transactions. Auto-configured JMS, DataSource and JPA beans will be upgraded to
support XA transactions. You can use standard Spring idioms such as `@Transactional` to
participate in a distributed transaction. If you are within a JTA environment and still
want to use local transactions you can set the `spring.jta.enabled` property to `false` to
disable the JTA auto-configuration.



[[boot-features-jta-atomikos]]
=== Using an Atomikos transaction manager
Atomikos is a popular open source transaction manager which can be embedded into your
Spring Boot application. You can use the `spring-boot-starter-jta-atomikos` Starter to
pull in the appropriate Atomikos libraries. Spring Boot will auto-configure Atomikos and
ensure that appropriate `depends-on` settings are applied to your Spring beans for correct
startup and shutdown ordering.

By default Atomikos transaction logs will be written to a `transaction-logs` directory in
your application home directory (the directory in which your application jar file
resides). You can customize this directory by setting a `spring.jta.log-dir` property in
your `application.properties` file. Properties starting `spring.jta.atomikos.properties`
can also be used to customize the Atomikos `UserTransactionServiceImp`. See the
{dc-spring-boot}/jta/atomikos/AtomikosProperties.{dc-ext}[`AtomikosProperties` Javadoc]
for complete details.

NOTE: To ensure that multiple transaction managers can safely coordinate the same
resource managers, each Atomikos instance must be configured with a unique ID. By default
this ID is the IP address of the machine on which Atomikos is running. To ensure
uniqueness in production, you should configure the `spring.jta.transaction-manager-id`
property with a different value for each instance of your application.



[[boot-features-jta-bitronix]]
=== Using a Bitronix transaction manager
Bitronix is popular open source JTA transaction manager implementation. You can
use the `spring-boot-starter-jta-bitronix` starter to add the appropriate Bitronix
dependencies to your project. As with Atomikos, Spring Boot will automatically configure
Bitronix and post-process your beans to ensure that startup and shutdown ordering is
correct.

By default Bitronix transaction log files (`part1.btm` and `part2.btm`) will be written to
a `transaction-logs` directory in your application home directory. You can customize this
directory by using the `spring.jta.log-dir` property. Properties starting
`spring.jta.bitronix.properties` are also bound to the `bitronix.tm.Configuration` bean,
allowing for complete customization. See the
https://github.com/bitronix/btm/wiki/Transaction-manager-configuration[Bitronix documentation]
for details.

NOTE: To ensure that multiple transaction managers can safely coordinate the same
resource managers, each Bitronix instance must be configured with a unique ID. By default
this ID is the IP address of the machine on which Bitronix is running. To ensure
uniqueness in production, you should configure the `spring.jta.transaction-manager-id`
property with a different value for each instance of your application.



[[boot-features-jta-narayana]]
=== Using a Narayana transaction manager
Narayana is popular open source JTA transaction manager implementation supported by JBoss.
You can use the `spring-boot-starter-jta-narayana` starter to add the appropriate
Narayana dependencies to your project. As with Atomikos and Bitronix, Spring Boot will
automatically configure Narayana and post-process your beans to ensure that startup and
shutdown ordering is correct.

By default Narayana transaction logs will be written to a `transaction-logs` directory in
your application home directory (the directory in which your application jar file
resides). You can customize this directory by setting a `spring.jta.log-dir` property in
your `application.properties` file. Properties starting `spring.jta.narayana.properties`
can also be used to customize the Narayana configuration. See the
{dc-spring-boot}/jta/narayana/NarayanaProperties.{dc-ext}[`NarayanaProperties` Javadoc]
for complete details.

NOTE: To ensure that multiple transaction managers can safely coordinate the same
resource managers, each Narayana instance must be configured with a unique ID. By default
this ID is set to `1`. To ensure uniqueness in production, you should configure the
`spring.jta.transaction-manager-id` property with a different value for each instance of
your application.



[[boot-features-jta-javaee]]
=== Using a Java EE managed transaction manager
If you are packaging your Spring Boot application as a `war` or `ear` file and deploying
it to a Java EE application server, you can use your application servers built-in
transaction manager. Spring Boot will attempt to auto-configure a transaction manager by
looking at common JNDI locations (`java:comp/UserTransaction`,
`java:comp/TransactionManager` etc). If you are using a transaction service provided by
your application server, you will generally also want to ensure that all resources are
managed by the server and exposed over JNDI.  Spring Boot will attempt to auto-configure
JMS by looking for a `ConnectionFactory` at the JNDI path `java:/JmsXA` or
`java:/XAConnectionFactory` and you can use the
<<boot-features-connecting-to-a-jndi-datasource, `spring.datasource.jndi-name` property>>
to configure your `DataSource`.



[[boot-features-jta-mixed-jms]]
=== Mixing XA and non-XA JMS connections
When using JTA, the primary JMS `ConnectionFactory` bean will be XA aware and participate
in distributed transactions. In some situations you might want to process certain JMS
messages using a non-XA `ConnectionFactory`. For example, your JMS processing logic might
take longer than the XA timeout.

If you want to use a non-XA `ConnectionFactory` you can inject the
`nonXaJmsConnectionFactory` bean rather than the `@Primary` `jmsConnectionFactory` bean.
For consistency the `jmsConnectionFactory` bean is also provided using the bean alias
`xaJmsConnectionFactory`.

For example:

[source,java,indent=0,subs="verbatim,quotes,attributes"]
----
	// Inject the primary (XA aware) ConnectionFactory
	@Autowired
	private ConnectionFactory defaultConnectionFactory;

	// Inject the XA aware ConnectionFactory (uses the alias and injects the same as above)
	@Autowired
	@Qualifier("xaJmsConnectionFactory")
	private ConnectionFactory xaConnectionFactory;

	// Inject the non-XA aware ConnectionFactory
	@Autowired
	@Qualifier("nonXaJmsConnectionFactory")
	private ConnectionFactory nonXaConnectionFactory;
----



[[boot-features-jta-supporting-alternative-embedded]]
=== Supporting an alternative embedded transaction manager
The {sc-spring-boot}/jta/XAConnectionFactoryWrapper.{sc-ext}[`XAConnectionFactoryWrapper`]
and {sc-spring-boot}/jta/XADataSourceWrapper.{sc-ext}[`XADataSourceWrapper`] interfaces
can be used to support alternative embedded transaction managers. The interfaces are
responsible for wrapping `XAConnectionFactory` and `XADataSource` beans and exposing them
as regular `ConnectionFactory` and `DataSource` beans which will transparently enroll in
the distributed transaction. DataSource and JMS auto-configuration will use JTA variants
as long as you have a `JtaTransactionManager` bean and appropriate XA wrapper beans
registered within your `ApplicationContext`.

The {sc-spring-boot}/jta/bitronix/BitronixXAConnectionFactoryWrapper.{sc-ext}[BitronixXAConnectionFactoryWrapper]
and {sc-spring-boot}/jta/bitronix/BitronixXADataSourceWrapper.{sc-ext}[BitronixXADataSourceWrapper]
provide good examples of how to write XA wrappers.



[[boot-features-hazelcast]]
== Hazelcast

If hazelcast is on the classpath, Spring Boot will auto-configure an `HazelcastInstance`
that you can inject in your application. The `HazelcastInstance` is only created if a
configuration is found.

You can define a `com.hazelcast.config.Config` bean and we'll use that. If your
configuration defines an instance name, we'll try to locate an existing instance rather
than creating a new one.

You could also specify the `hazelcast.xml` configuration file to use via configuration:

[source,properties,indent=0]
----
	spring.hazelcast.config=classpath:config/my-hazelcast.xml
----

Otherwise, Spring Boot tries to find the Hazelcast configuration from the default
locations, that is `hazelcast.xml` in the working directory or at the root of the
classpath. We also check if the `hazelcast.config` system property is set. Check the
http://docs.hazelcast.org/docs/latest/manual/html-single/[Hazelcast documentation] for
more details.

NOTE: Spring Boot also has an
<<boot-features-caching-provider-hazelcast,explicit caching support for Hazelcast>>. The
`HazelcastInstance` is automatically wrapped in a `CacheManager` implementation if
caching is enabled.



[[boot-features-integration]]
== Spring Integration
Spring Boot offers several conveniences for working with Spring Integration, including
the `spring-boot-starter-integration` '`Starter`'. Spring Integration provides
abstractions over messaging and also other transports such as HTTP, TCP etc. If Spring
Integration is available on your classpath it will be initialized through the
`@EnableIntegration` annotation. Message processing statistics will be published over JMX
if `'spring-integration-jmx'` is also on the classpath. See the
{sc-spring-boot-autoconfigure}/integration/IntegrationAutoConfiguration.{sc-ext}[`IntegrationAutoConfiguration`]
class for more details.



[[boot-features-session]]
== Spring Session
Spring Boot provides Spring Session auto-configuration for a wide range of stores:

* JDBC
* MongoDB
* Redis
* Hazelcast
* HashMap

If Spring Session is available, you only need to choose the
{sc-spring-boot-autoconfigure}/session/StoreType.{sc-ext}[`StoreType`] that you wish to
use to store the sessions. For instance to use Redis as backend store, you'd configure
your application as follows:

[source,properties,indent=0]
----
    spring.session.store-type=redis
----

Each store has specific additional settings. For instance it is possible to customize
the name of the table for the jdbc store:

[source,properties,indent=0]
----
    spring.session.jdbc.table-name=SESSIONS
----



[[boot-features-jmx]]
== Monitoring and management over JMX
Java Management Extensions (JMX) provide a standard mechanism to monitor and manage
applications. By default Spring Boot will create an `MBeanServer` with bean id
'`mbeanServer`' and expose any of your beans that are annotated with Spring JMX
annotations (`@ManagedResource`, `@ManagedAttribute`, `@ManagedOperation`).

See the
{sc-spring-boot-autoconfigure}/jmx/JmxAutoConfiguration.{sc-ext}[`JmxAutoConfiguration`]
class for more details.



[[boot-features-testing]]
== Testing
Spring Boot provides a number of utilities and annotations to help when testing your
application. Test support is provided by two modules; `spring-boot-test` contains core
items, and `spring-boot-test-autoconfigure` supports auto-configuration for tests.

Most developers will just use the `spring-boot-starter-test` '`Starter`' which
imports both Spring Boot test modules as well has JUnit, AssertJ, Hamcrest and a number
of other useful libraries.



[[boot-features-test-scope-dependencies]]
=== Test scope dependencies
If you use the
`spring-boot-starter-test` '`Starter`' (in the `test` `scope`), you will find
the following provided libraries:

* http://junit.org[JUnit] -- The de-facto standard for unit testing Java applications.
* {spring-reference}/#integration-testing.html[Spring Test] & Spring Boot Test --
  Utilities and integration test support for Spring Boot applications.
* http://joel-costigliola.github.io/assertj/[AssertJ] -- A fluent assertion library.
* http://hamcrest.org/JavaHamcrest/[Hamcrest] -- A library of matcher objects (also known
  as constraints or predicates).
* http://mockito.org/[Mockito] -- A Java mocking framework.
* https://github.com/skyscreamer/JSONassert[JSONassert] -- An assertion library for JSON.
* https://github.com/jayway/JsonPath[JsonPath] -- XPath for JSON.

These are common libraries that we generally find useful when writing tests. You are free
to add additional test dependencies of your own if these don't suit your needs.



[[boot-features-testing-spring-applications]]
=== Testing Spring applications
One of the major advantages of dependency injection is that it should make your code
easier to unit test. You can simply instantiate objects using the `new` operator without
even involving Spring. You can also use _mock objects_ instead of real dependencies.

Often you need to move beyond '`unit testing`' and start '`integration testing`' (with
a Spring `ApplicationContext` actually involved in the process). It's useful to be able
to perform integration testing without requiring deployment of your application or
needing to connect to other infrastructure.

The Spring Framework includes a dedicated test module for just such integration testing.
You can declare a dependency directly to `org.springframework:spring-test` or use the
`spring-boot-starter-test` '`Starter`' to pull it in transitively.

If you have not used the `spring-test` module before you should start by reading the
{spring-reference}/#testing[relevant section] of the Spring Framework reference
documentation.



[[boot-features-testing-spring-boot-applications]]
=== Testing Spring Boot applications
A Spring Boot application is just a Spring `ApplicationContext`, so nothing very special
has to be done to test it beyond what you would normally do with a vanilla Spring context.
One thing to watch out for though is that the external properties, logging and other
features of Spring Boot are only installed in the context by default if you use
`SpringApplication` to create it.

Spring Boot provides a `@SpringBootTest` annotation which can be used as an
alternative to the standard `spring-test` `@ContextConfiguration` annotation when you need
Spring Boot features. The annotation works by creating the `ApplicationContext` used
in your tests via `SpringApplication`.

You can use the `webEnvironment` attribute of `@SpringBootTest` to further refine
how your tests will run:

* `MOCK` -- Loads a `WebApplicationContext` and provides a mock servlet environment.
  Embedded servlet containers are not started when using this annotation. If servlet
  APIs are not on your classpath this mode will transparently fallback to creating a
  regular non-web `ApplicationContext`.
* `RANDOM_PORT` -- Loads an `EmbeddedWebApplicationContext` and provides a real
  servlet environment. Embedded servlet containers are started and listening on a random
  port.
* `DEFINED_PORT` -- Loads an `EmbeddedWebApplicationContext` and provides a real
  servlet environment. Embedded servlet containers are started and listening on a defined
  port (i.e from your `application.properties` or on the default port `8080`).
* `NONE` -- Loads an `ApplicationContext` using `SpringApplication` but does not provide
  _any_ servlet environment (mock or otherwise).

NOTE: In addition to `@SpringBootTest` a number of other annotations are also
provided for testing more specific slices of an application. See below for details.

TIP: Don't forget to also add `@RunWith(SpringRunner.class)` to your test, otherwise
the annotations will be ignored.



[[boot-features-testing-spring-boot-applications-detecting-config]]
==== Detecting test configuration
If you're familiar with the Spring Test Framework, you may be used to using
`@ContextConfiguration(classes=...)` in order to specify which Spring `@Configuration`
to load. Alternatively, you might have often used nested `@Configuration` classes within
your test.

When testing Spring Boot applications this is often not required.
Spring Boot's `@*Test` annotations will search for your primary configuration
automatically whenever you don't explicitly define one.

The search algorithm works up from the package that contains the test until it finds a
`@SpringBootApplication` or `@SpringBootConfiguration` annotated class. As long as you've
<<using-boot-structuring-your-code, structure your code>> in a sensible way your main
configuration is usually found.

If you want to customize the primary configuration, you can use a nested
`@TestConfiguration` class. Unlike a nested `@Configuration` class which would be used
instead of a your application's primary configuration, a nested `@TestConfiguration` class
will be used in addition to your application's primary configuration.

NOTE: Spring's test framework will cache application contexts between tests. Therefore, as
long as your tests share the same configuration (no matter how it's discovered), the
potentially time consuming process of loading the context will only happen once.



[[boot-features-testing-spring-boot-applications-excluding-config]]
==== Excluding test configuration
If your application uses component scanning, for example if you use
`@SpringBootApplication` or `@ComponentScan`, you may find components or configurations
created only for specific tests accidentally get picked up everywhere.

To help prevent this, Spring Boot provides `@TestComponent` and `@TestConfiguration`
annotations that can be used on classes in `src/test/java` to indicate that they should
not be picked up by scanning.

NOTE: `@TestComponent` and `@TestConfiguration` are only needed on top level classes. If
you define `@Configuration` or `@Component` as inner-classes within a test, they will be
automatically filtered.

NOTE: If you directly use `@ComponentScan` (i.e. not via `@SpringBootApplication`) you
will need to register the `TypeExcludeFilter` with it. See
{dc-spring-boot}/context/TypeExcludeFilter.{dc-ext}[the Javadoc] for details.




[[boot-features-testing-spring-boot-applications-working-with-random-ports]]
==== Working with random ports
If you need to start a full running server for tests, we recommend that you use random
ports. If you use `@SpringBootTest(webEnvironment=WebEnvironment.RANDOM_PORT)`
an available port will be picked at random each time your test runs.

The `@LocalServerPort` annotation can be used to
<<howto-discover-the-http-port-at-runtime,inject the actual port used>> into your test.
For convenience, tests that need to make REST calls to the started server can additionally
`@Autowire` a `TestRestTemplate` which will resolve relative links to the running server.

[source,java,indent=0]
----
	import org.junit.*;
	import org.junit.runner.*;
	import org.springframework.boot.test.context.web.*;
	import org.springframework.boot.test.web.client.*;
	import org.springframework.test.context.junit4.*;

	import static org.assertj.core.api.Assertions.*

	@RunWith(SpringRunner.class)
	@SpringBootTest(webEnvironment=WebEnvironment.RANDOM_PORT)
	public class MyWebIntegrationTests {

		@Autowired
		private TestRestTemplate restTemplate;

		@Test
		public void exampleTest() {
			String body = this.restTemplate.getForObject("/", String.class);
			assertThat(body).isEqualTo("Hello World");
		}

	}
----



[[boot-features-testing-spring-boot-applications-mocking-beans]]
==== Mocking and spying beans
It's sometimes necessary to mock certain components within your application context when
running tests. For example, you may have a facade over some remote service that's
unavailable during development. Mocking can also be useful when you want to simulate
failures that might be hard to trigger in a real environment.

Spring Boot includes a `@MockBean` annotation that can be used to define a Mockito mock
for a bean inside your `ApplicationContext`. You can use the annotation to add new beans,
or replace a single existing bean definition. The annotation can be used directly on test
classes, on fields within your test, or on `@Configuration` classes and fields. When used
on a field, the instance of the created mock will also be injected. Mock beans are
automatically reset after each test method.

Here's a typical example where we replace an existing `RemoteService` bean with a mock
implementation:

[source,java,indent=0]
----
	import org.junit.*;
	import org.junit.runner.*;
	import org.springframework.beans.factory.annotation.*;
	import org.springframework.boot.test.context.*;
	import org.springframework.boot.test.mock.mockito.*;
	import org.springframework.test.context.junit4.*;

	import static org.assertj.core.api.Assertions.*;
	import static org.mockito.BDDMockito.*;

	@RunWith(SpringRunner.class)
	@SpringBootTest
	public class MyTests {

		@MockBean
		private RemoteService remoteService;

		@Autowired
		private Reverser reverser;

		@Test
		public void exampleTest() {
			// RemoteService has been injected into the reverser bean
			given(this.remoteService.someCall()).willReturn("mock");
			String reverse = reverser.reverseSomeCall();
			assertThat(reverse).isEqualTo("kcom");
		}

	}
----

Additionally you can also use `@SpyBean` to wrap any existing bean with a Mockito `spy`.
See the Javadoc for full details.


[[boot-features-testing-spring-boot-applications-testing-autoconfigured-tests]]
==== Auto-configured tests
Spring Boot's auto-configuration system works well for applications, but can sometimes be
a little too much for tests. It's often helpful to load only the parts of the
configuration that are required to test a '`slice`' of your application. For example, you
might want to test that Spring MVC controllers are mapping URLs correctly, and you don't
want to involve database calls in those tests; or you _might be wanting_ to test JPA
entities, and you're not interested in web layer when those tests run.

The `spring-boot-test-autoconfigure` module includes a number of annotations that can be
used to automatically configure such '`slices`'. Each of them works in a similar way,
providing a `@...Test` annotation that loads the `ApplicationContext` and one or
more `@AutoConfigure...` annotations that can be used to customize auto-configuration
settings.

TIP: It's also possible to use the `@AutoConfigure...` annotations with the standard
`@SpringBootTest` annotation. You can use this combination if you're not interested
 in '`slicing`' your application but you want some of the auto-configured test beans.



[[boot-features-testing-spring-boot-applications-testing-autoconfigured-json-tests]]
==== Auto-configured JSON tests
To test that Object JSON serialization and deserialization is working as expected you can
use the `@JsonTest` annotation. `@JsonTest` will auto-configure Jackson `ObjectMapper`,
any `@JsonComponent` beans and any Jackson `Modules`. It also configures `Gson`
if you happen to be using that instead of, or as well as, Jackson. If you need to
configure elements of the auto-configuration you can use the `@AutoConfigureJsonTesters`
annotation.

Spring Boot includes AssertJ based helpers that work with the JSONassert and JsonPath
libraries to check that JSON is as expected. The `JacksonHelper`, `GsonHelper` and
`BasicJsonTester` classes can be used for Jackson, Gson and Strings respectively. Any
helper fields on the test class will be automatically initialized when using `@JsonTest`.

[source,java,indent=0]
----
	import org.junit.*;
	import org.junit.runner.*;
	import org.springframework.boot.test.autoconfigure.json.*;
	import org.springframework.boot.test.context.*;
	import org.springframework.boot.test.json.*;
	import org.springframework.test.context.junit4.*;

	import static org.assertj.core.api.Assertions.*;

	@RunWith(SpringRunner.class)
	@JsonTest
	public class MyJsonTests {

		private JacksonTester<VehicleDetails> json;

		@Test
		public void testSerialize() throws Exception {
			VehicleDetails details = new VehicleDetails("Honda", "Civic");
			// Assert against a `.json` file in the same package as the test
			assertThat(this.json.write(details)).isEqualToJson("expected.json");
			// Or use JSON path based assertions
			assertThat(this.json.write(details)).hasJsonPathStringValue("@.make");
			assertThat(this.json.write(details)).extractingJsonPathStringValue("@.make")
					.isEqualTo("Honda");
		}

		@Test
		public void testDeserialize() throws Exception {
			String content = "{\"make\":\"Ford\",\"model\":\"Focus\"}";
			assertThat(this.json.parse(content))
					.isEqualTo(new VehicleDetails("Ford", "Focus"));
			assertThat(this.json.parseObject(content).getMake()).isEqualTo("Ford");
		}

	}
----


NOTE: JSON helper classes can also be used directly in standard unit tests. Simply
call the `initFields` method of the helper in your `@Before` method if you aren't using
`@JsonTest`.



[[boot-features-testing-spring-boot-applications-testing-autoconfigured-mvc-tests]]
==== Auto-configured Spring MVC tests
To test Spring MVC controllers are working as expected you can use the `@WebMvcTest`
annotation. `@WebMvcTest` will auto-configure the Spring MVC infrastructure and limit
scanned beans to `@Controller`, `@ControllerAdvice`, `@JsonComponent`, `Filter`,
`WebMvcConfigurer` and `HandlerMethodArgumentResolver`. Regular `@Component` beans
will not be scanned when using this annotation.

Often `@WebMvcTest` will be limited to a single controller and used in combination with
`@MockBean` to provide mock implementations for required collaborators.

`@WebMvcTest` is meta-annotated with `@AutoConfigureMockMvc` which provides
auto-configuration of `MockMvc`. Mock MVC offers a powerful way to quickly test MVC
controllers without needing to start a full HTTP server.

[source,java,indent=0]
----
	import org.junit.*;
	import org.junit.runner.*;
	import org.springframework.beans.factory.annotation.*;
	import org.springframework.boot.test.autoconfigure.web.servlet.*;
	import org.springframework.boot.test.mock.mockito.*;

	import static org.assertj.core.api.Assertions.*;
	import static org.mockito.BDDMockito.*;
	import static org.springframework.test.web.servlet.request.MockMvcRequestBuilders.*;
	import static org.springframework.test.web.servlet.result.MockMvcResultMatchers.*;

	@RunWith(SpringRunner.class)
	@WebMvcTest(UserVehicleController.class)
	public class MyControllerTests {

		@Autowired
		private MockMvc mvc;

		@MockBean
		private UserVehicleService userVehicleService;

		@Test
		public void testExample() throws Exception {
			given(this.userVehicleService.getVehicleDetails("sboot"))
					.willReturn(new VehicleDetails("Honda", "Civic"));
			this.mvc.perform(get("/sboot/vehicle").accept(MediaType.TEXT_PLAIN))
					.andExpect(status().isOk()).andExpect(content().string("Honda Civic"));
		}

	}
----

TIP: If you need to configure elements of the auto-configuration (for example when servlet
filters should be applied) you can use attributes in the `@AutoConfigureMockMvc`
annotation.

If you use HtmlUnit or Selenium, auto-configuration will also provide a `WebClient` bean
and/or a `WebDriver` bean. Here is an example that uses HtmlUnit:


[source,java,indent=0]
----
	import com.gargoylesoftware.htmlunit.*;
	import org.junit.*;
	import org.junit.runner.*;
	import org.springframework.beans.factory.annotation.*;
	import org.springframework.boot.test.autoconfigure.web.servlet.*;
	import org.springframework.boot.test.mock.mockito.*;

	import static org.assertj.core.api.Assertions.*;
	import static org.mockito.BDDMockito.*;

	@RunWith(SpringRunner.class)
	@WebMvcTest(UserVehicleController.class)
	public class MyHtmlUnitTests {

		@Autowired
		private WebClient webClient;

		@MockBean
		private UserVehicleService userVehicleService;

		@Test
		public void testExample() throws Exception {
			given(this.userVehicleService.getVehicleDetails("sboot"))
					.willReturn(new VehicleDetails("Honda", "Civic"));
			HtmlPage page = this.webClient.getPage("/sboot/vehicle.html");
			assertThat(page.getBody().getTextContent()).isEqualTo("Honda Civic");
		}

	}
----



[[boot-features-testing-spring-boot-applications-testing-autoconfigured-jpa-test]]
==== Auto-configured Data JPA tests
`@DataJpaTest` can be used if you want to test JPA applications. By default it will
configure an in-memory embedded database, scan for `@Entity` classes and configure Spring
Data JPA repositories. Regular `@Component` beans will not be loaded into the
`ApplicationContext`.

Data JPA tests are transactional and rollback at the end of each test by default,
see the {spring-reference}#testcontext-tx-enabling-transactions [relevant section] in the
Spring Reference Documentation for more details. If that's not what you want, you can
disable transaction management for a test or for the whole class as follows:

[source,java,indent=0]
----
	import org.junit.*;
	import org.junit.runner.*;
	import org.springframework.boot.test.autoconfigure.orm.jpa.*;
    import org.springframework.test.context.transaction.TestTransaction;
    import org.springframework.transaction.annotation.Propagation;

	@RunWith(SpringRunner.class)
	@DataJpaTest
	@Transactional(propagation = Propagation.NOT_SUPPORTED)
	public class ExampleNonTransactionalTests {

	}
----

Data JPA tests may also inject a
{sc-spring-boot-test-autoconfigure}/orm/jpa/TestEntityManager.{sc-ext}[`TestEntityManager`]
bean which provides an alternative to the standard JPA `EntityManager` specifically
designed for tests. If you want to use `TestEntityManager` outside of `@DataJpaTests` you
can also use the `@AutoConfigureTestEntityManager` annotation.

[source,java,indent=0]
----
	import org.junit.*;
	import org.junit.runner.*;
	import org.springframework.boot.test.autoconfigure.orm.jpa.*;

	import static org.assertj.core.api.Assertions.*;

	@RunWith(SpringRunner.class)
	@DataJpaTest
	public class ExampleRepositoryTests {

		@Autowired
		private TestEntityManager entityManager;

		@Autowired
		private UserRepository repository;

		@Test
		public void testExample() throws Exception {
			this.entityManager.persist(new User("sboot", "1234"));
			User user = this.repository.findByUsername("sboot");
			assertThat(user.getUsername()).isEqualTo("sboot");
			assertThat(user.getVin()).isEqualTo("1234");
		}

	}
----

In-memory embedded databases generally work well for tests since they are fast and don't
require any developer installation. If, however, you prefer to run tests against a real
database you can use the `@AutoConfigureTestDatabase` annotation:

[source,java,indent=0]
----
	@RunWith(SpringRunner.class)
	@DataJpaTest
	@AutoConfigureTestDatabase(replace=Replace.NONE)
	public class ExampleRepositoryTests {

		// ...

	}
----




[[boot-features-testing-spring-boot-applications-testing-autoconfigured-rest-client]]
==== Auto-configured REST clients
Use `@RestClientTest` annotation can be used if you want to test REST clients. By default
it will auto-configure Jackson and GSON support, configure a `RestTemplateBuilder` and
add support for `MockRestServiceServer`. The specific beans that you want to test should
be specified using `value` or `components` attribute of `@RestClientTest`:


[source,java,indent=0]
----
	@RunWith(SpringRunner.class)
	@RestClientTest(RemoteVehicleDetailsService.class)
	public class ExampleRestClientTest {

		@Autowired
		private RemoteVehicleDetailsService service;

		@Autowired
		private MockRestServiceServer server;

		@Test
		public void getVehicleDetailsWhenResultIsSuccessShouldReturnDetails()
				throws Exception {
			this.server.expect(requestTo("/greet/details"))
					.andRespond(withSuccess("hello", MediaType.TEXT_PLAIN));
			String greeting = this.service.callRestService();
			assertThat(greeting).isEqualTo("hello");
		}

	}
----



[[boot-features-testing-spring-boot-applications-testing-autoconfigured-rest-docs]]
==== Auto-configured Spring REST Docs tests
The `@AutoConfigureRestDocs` annotation can be used if you want to use Spring REST Docs
in your tests. It will automatically configure `MockMvc` to use Spring REST Docs and
remove the need for Spring REST Docs' JUnit rule.

[source,java,indent=0]
----
	import org.junit.Test;
	import org.junit.runner.RunWith;

	import org.springframework.beans.factory.annotation.Autowired;
	import org.springframework.boot.test.autoconfigure.web.servlet.WebMvcTest;
	import org.springframework.http.MediaType;
	import org.springframework.test.context.junit4.SpringRunner;
	import org.springframework.test.web.servlet.MockMvc;

	import static org.springframework.restdocs.mockmvc.MockMvcRestDocumentation.document;
	import static org.springframework.test.web.servlet.request.MockMvcRequestBuilders.get;
	import static org.springframework.test.web.servlet.result.MockMvcResultMatchers.*;

	@RunWith(SpringRunner.class)
	@WebMvcTest(UserController.class)
	@AutoConfigureRestDocs("target/generated-snippets")
	public class UserDocumentationTests {

		@Autowired
		private MockMvc mvc;

		@Test
		public void listUsers() throws Exception {
			this.mvc.perform(get("/users").accept(MediaType.TEXT_PLAIN))
					.andExpect(status().isOk())
					.andDo(document("list-users"));
		}

	}
----

In addition to configuring the output directory, `@AutoConfigureRestDocs` can also
configure the host, scheme, and port that will appear in any documented URIs. If you
require more control over Spring REST Docs' configuration a
`RestDocsMockMvcConfigurationCustomizer` bean can be used:

[source,java,indent=0]
----
	@TestConfiguration
	static class CustomizationConfiguration
			implements RestDocsMockMvcConfigurationCustomizer {

		@Override
		public void customize(MockMvcRestDocumentationConfigurer configurer) {
			configurer.snippets().withTemplateFormat(TemplateFormats.markdown());
		}

	}
----

If you want to make use of Spring REST Docs' support for a parameterized output directory,
you can create a `RestDocumentationResultHandler` bean. The auto-configuration will
call `alwaysDo` with this result handler, thereby causing each `MockMvc` call to
automatically generate the default snippets:

[source,java,indent=0]
----
	@TestConfiguration
	static class ResultHandlerConfiguration {

		@Bean
		public RestDocumentationResultHandler restDocumentation() {
			return MockMvcRestDocumentation.document("{method-name}");
		}

	}
----



[[boot-features-testing-spring-boot-applications-with-spock]]
==== Using Spock to test Spring Boot applications
If you wish to use Spock to test a Spring Boot application you should add a dependency
on Spock's `spock-spring` module to your application's build. `spock-spring` integrates
Spring's test framework into Spock.

NOTE: The annotations <<boot-features-testing-spring-boot-applications,described above>>
can be used with Spock, i.e. you can annotate your `Specification` with
`@SpringBootTest` to suit the needs of your tests.



[[boot-features-test-utilities]]
=== Test utilities
A few test utility classes are packaged as part of `spring-boot` that are generally
useful when testing your application.



[[boot-features-configfileapplicationcontextinitializer-test-utility]]
==== ConfigFileApplicationContextInitializer
`ConfigFileApplicationContextInitializer` is an `ApplicationContextInitializer` that
can apply to your tests to load Spring Boot `application.properties` files. You can use
this when you don't need the full features provided by `@SpringBootTest`.

[source,java,indent=0]
----
	@ContextConfiguration(classes = Config.class,
		initializers = ConfigFileApplicationContextInitializer.class)
----



[[boot-features-environment-test-utilities]]
==== EnvironmentTestUtils
`EnvironmentTestUtils` allows you to quickly add properties to a
`ConfigurableEnvironment` or `ConfigurableApplicationContext`. Simply call it with
`key=value` strings:

[source,java,indent=0]
----
EnvironmentTestUtils.addEnvironment(env, "org=Spring", "name=Boot");
----



[[boot-features-output-capture-test-utility]]
==== OutputCapture
`OutputCapture` is a JUnit `Rule` that you can use to capture `System.out` and
`System.err` output. Simply declare the capture as a `@Rule` then use `toString()`
for assertions:

[source,java,indent=0]
----
import org.junit.Rule;
import org.junit.Test;
import org.springframework.boot.test.rule.OutputCapture;

import static org.hamcrest.Matchers.*;
import static org.junit.Assert.*;

public class MyTest {

	@Rule
	public OutputCapture capture = new OutputCapture();

	@Test
	public void testName() throws Exception {
		System.out.println("Hello World!");
		assertThat(capture.toString(), containsString("World"));
	}

}
----

[[boot-features-rest-templates-test-utility]]
==== TestRestTemplate
`TestRestTemplate` is a convenience alternative to Spring's `RestTemplate` that is useful
in integration tests. You can get a vanilla template or one that sends Basic HTTP
authentication (with a username and password). In either case the template will behave
in a test-friendly way: not following redirects (so you can assert the response location),
ignoring cookies (so the template is stateless), and not throwing exceptions on
server-side errors. It is recommended, but not mandatory, to use Apache HTTP Client
(version 4.3.2 or better), and if you have that on your classpath the `TestRestTemplate`
will respond by configuring the client appropriately.

[source,java,indent=0]
----
public class MyTest {

	private TestRestTemplate template = new TestRestTemplate();

	@Test
	public void testRequest() throws Exception {
		HttpHeaders headers = template.getForEntity("http://myhost.com", String.class).getHeaders();
		assertThat(headers.getLocation().toString(), containsString("myotherhost"));
	}

}
----



[[boot-features-websockets]]
== WebSockets
Spring Boot provides WebSockets auto-configuration for embedded Tomcat (8 and 7), Jetty 9
and Undertow. If you're deploying a war file to a standalone container, Spring Boot
assumes that the container will be responsible for the configuration of its WebSocket
support.

Spring Framework provides {spring-reference}/#websocket[rich WebSocket support] that can
be easily accessed via the `spring-boot-starter-websocket` module.



[[boot-features-webservices]]
== Web Services
Spring Boot provides Web Services auto-configuration so that all is required is defining
your `Endpoints`.

The {spring-webservices-reference}[Spring Web Services features] can be easily accessed
via the `spring-boot-starter-webservices` module.



[[boot-features-developing-auto-configuration]]
== Creating your own auto-configuration
If you work in a company that develops shared libraries, or if you work on an open-source
or commercial library, you might want to develop your own auto-configuration.
Auto-configuration classes can be bundled in external jars and still be picked-up by
Spring Boot.

Auto-configuration can be associated to a "starter" that provides the auto-configuration
code as well as the typical libraries that you would use with it. We will first cover what
you need to know to build your own auto-configuration and we will move on to the
<<boot-features-custom-starter,typical steps required to create a custom starter>>.

TIP: A https://github.com/snicoll-demos/spring-boot-master-auto-configuration[demo project]
is available to showcase how you can create a starter step by step.



[[boot-features-understanding-auto-configured-beans]]
=== Understanding auto-configured beans
Under the hood, auto-configuration is implemented with standard `@Configuration` classes.
Additional `@Conditional` annotations are used to constrain when the auto-configuration
should apply. Usually auto-configuration classes use `@ConditionalOnClass` and
`@ConditionalOnMissingBean` annotations. This ensures that auto-configuration only applies
when relevant classes are found and when you have not declared your own `@Configuration`.

You can browse the source code of {sc-spring-boot-autoconfigure}[`spring-boot-autoconfigure`]
to see the `@Configuration` classes that we provide (see the
{github-code}/spring-boot-autoconfigure/src/main/resources/META-INF/spring.factories[`META-INF/spring.factories`]
file).



[[boot-features-locating-auto-configuration-candidates]]
=== Locating auto-configuration candidates
Spring Boot checks for the presence of a `META-INF/spring.factories` file within your
published jar. The file should list your configuration classes under the
`EnableAutoConfiguration` key.

[indent=0]
----
	org.springframework.boot.autoconfigure.EnableAutoConfiguration=\
	com.mycorp.libx.autoconfigure.LibXAutoConfiguration,\
	com.mycorp.libx.autoconfigure.LibXWebAutoConfiguration
----

You can use the
{sc-spring-boot-autoconfigure}/AutoConfigureAfter.{sc-ext}[`@AutoConfigureAfter`] or
{sc-spring-boot-autoconfigure}/AutoConfigureBefore.{sc-ext}[`@AutoConfigureBefore`]
annotations if your configuration needs to be applied in a specific order. For example, if
you provide web-specific configuration, your class may need to be applied after
`WebMvcAutoConfiguration`.

If you want to order certain auto-configurations that shouldn't have any direct
knowledge of each other, you can also use `@AutoconfigureOrder`. That annotation has the
same semantic as the regular `@Order` annotation but provides a dedicated order for
auto-configuration classes.

[NOTE]
====
Auto-configurations have to be loaded that way _only_. Make sure that they are defined in
a specific package space and that they are never the target of component scan in
particular.
====



[[boot-features-condition-annotations]]
=== Condition annotations
You almost always want to include one or more `@Conditional` annotations on your
auto-configuration class. The `@ConditionalOnMissingBean` is one common example that is
used to allow developers to '`override`' auto-configuration if they are not happy with
your defaults.

Spring Boot includes a number of `@Conditional` annotations that you can reuse in your own
code by annotating `@Configuration` classes or individual `@Bean` methods.



[[boot-features-class-conditions]]
==== Class conditions
The `@ConditionalOnClass` and `@ConditionalOnMissingClass` annotations allows
configuration to be included based on the presence or absence of specific classes. Due to
the fact that annotation metadata is parsed using http://asm.ow2.org/[ASM] you can
actually use the `value` attribute to refer to the real class, even though that class
might not actually appear on the running application classpath. You can also use the
`name` attribute if you prefer to specify the class name using a `String` value.



[[boot-features-bean-conditions]]
==== Bean conditions
The `@ConditionalOnBean` and `@ConditionalOnMissingBean` annotations allow a bean
to be included based on the presence or absence of specific beans. You can use the `value`
attribute to specify beans by type, or `name` to specify beans by name. The `search`
attribute allows you to limit the `ApplicationContext` hierarchy that should be considered
when searching for beans.

TIP: You need to be very careful about the order that bean definitions are added as these
conditions are evaluated based on what has been processed so far. For this reason,
we recommend only using `@ConditionalOnBean` and `@ConditionalOnMissingBean` annotations
on auto-configuration classes (since these are guaranteed to load after any user-define
beans definitions have been added).

NOTE: `@ConditionalOnBean` and `@ConditionalOnMissingBean` do not prevent `@Configuration`
classes from being created. Using these conditions at the class level is equivalent to
marking each contained `@Bean` method with the annotation.



[[boot-features-property-conditions]]
==== Property conditions
The `@ConditionalOnProperty` annotation allows configuration to be included based on a
Spring Environment property. Use the `prefix` and `name` attributes to specify the
property that should be checked. By default any property that exists and is not equal to
`false` will be matched. You can also create more advanced checks using the `havingValue`
and `matchIfMissing` attributes.



[[boot-features-resource-conditions]]
==== Resource conditions
The `@ConditionalOnResource` annotation allows configuration to be included only when a
specific resource is present. Resources can be specified using the usual Spring
conventions, for example, `file:/home/user/test.dat`.



[[boot-features-web-application-conditions]]
==== Web application conditions
The `@ConditionalOnWebApplication` and `@ConditionalOnNotWebApplication` annotations
allow configuration to be included depending on whether the application is a 'web
application'. A web application is any application that is using a Spring
`WebApplicationContext`, defines a `session` scope or has a `StandardServletEnvironment`.



[[boot-features-spel-conditions]]
==== SpEL expression conditions
The `@ConditionalOnExpression` annotation allows configuration to be included based on the
result of a {spring-reference}/#expressions[SpEL expression].



[[boot-features-custom-starter]]
=== Creating your own starter
A full Spring Boot starter for a library may contain the following components:

* The `autoconfigure` module that contains the auto-configuration code.
* The `starter` module that provides a dependency to the autoconfigure module as well as
  the library and any additional dependencies that are typically useful. In a nutshell,
  adding the starter should be enough to start using that library.

TIP: You may combine the auto-configuration code and the dependency management in a single
module if you don't need to separate those two concerns.



[[boot-features-custom-starter-naming]]
==== Naming
Please make sure to provide a proper namespace for your starter. Do not start your module
names with `spring-boot`, even if you are using a different Maven groupId. We may offer an
official support for the thing you're auto-configuring in the future.

Here is a rule of thumb. Let's assume that you are creating a starter for "acme", name the
auto-configure module `acme-spring-boot-autoconfigure` and the starter
`acme-spring-boot-starter`. If you only have one module combining the two, use
`acme-spring-boot-starter`.

Besides, if your starter provides configuration keys, use a proper namespace for them. In
particular, do not include your keys in the namespaces that Spring Boot uses (e.g.
`server`, `management`, `spring`, etc). These are "ours" and we may improve/modify them
in the future in such a way it could break your things.

Make sure to
<<appendix-configuration-metadata#configuration-metadata-annotation-processor,trigger
meta-data generation>> so that IDE assistance is available for your keys as well. You
may want to review the generated meta-data (`META-INF/spring-configuration-metadata.json`)
to make sure your keys are properly documented.



[[boot-features-custom-starter-module-autoconfigure]]
==== Autoconfigure module
The autoconfigure module contains everything that is necessary to get started with the
library. It may also contain configuration keys definition (`@ConfigurationProperties`)
and any callback interface that can be used to further customize how the components are
initialized.

TIP: You should mark the dependencies to the library as optional so that you can include
the autoconfigure module in your projects more easily. If you do it that way, the library
won't be provided and Spring Boot will back off by default.



[[boot-features-custom-starter-module-starter]]
==== Starter module
The starter is an empty jar, really. Its only purpose is to provide the necessary
dependencies to work with the library; see it as an opinionated view of what is required
to get started.

Do not make assumptions about the project in which your starter is added. If the library
you are auto-configuring typically requires other starters, mention them as well. Providing
a proper set of _default_ dependencies may be hard if the number of optional dependencies
is high as you should avoid bringing unnecessary dependencies for a typical usage of the
library.



[[boot-features-whats-next]]
== What to read next
If you want to learn more about any of the classes discussed in this section you can
check out the {dc-root}[Spring Boot API documentation] or you can browse the
{github-code}[source code directly]. If you have specific questions, take a look at the
<<howto.adoc#howto, how-to>> section.

If you are comfortable with Spring Boot's core features, you can carry on and read
about <<production-ready-features.adoc#production-ready, production-ready features>>.<|MERGE_RESOLUTION|>--- conflicted
+++ resolved
@@ -2133,13 +2133,9 @@
 * Undertow does not support JSPs.
 
 * Creating a custom `error.jsp` page won't override the default view for
-<<<<<<< HEAD
-<<boot-features-error-handling,error handling>>.
-<<boot-features-error-handling-custom-error-pages,Custom error pages>> should be used
-instead.
-=======
-  <<boot-features-error-handling,error handling>>.
->>>>>>> 5b97981c
+  <<boot-features-error-handling,error handling>>,
+  <<boot-features-error-handling-custom-error-pages,custom error pages>> should be used
+  instead.
 
 There is a {github-code}/spring-boot-samples/spring-boot-sample-web-jsp[JSP sample] so you
 can see how to set things up.
