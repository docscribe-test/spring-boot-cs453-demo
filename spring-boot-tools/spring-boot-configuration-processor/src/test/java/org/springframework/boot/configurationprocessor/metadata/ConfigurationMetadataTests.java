/*
 * Copyright 2012-2016 the original author or authors.
 *
 * Licensed under the Apache License, Version 2.0 (the "License");
 * you may not use this file except in compliance with the License.
 * You may obtain a copy of the License at
 *
 *      http://www.apache.org/licenses/LICENSE-2.0
 *
 * Unless required by applicable law or agreed to in writing, software
 * distributed under the License is distributed on an "AS IS" BASIS,
 * WITHOUT WARRANTIES OR CONDITIONS OF ANY KIND, either express or implied.
 * See the License for the specific language governing permissions and
 * limitations under the License.
 */

package org.springframework.boot.configurationprocessor.metadata;

import org.junit.Test;

import static org.assertj.core.api.Assertions.assertThat;

/**
 * Tests for {@link ConfigurationMetadata}.
 *
 * @author Stephane Nicoll
 */
public class ConfigurationMetadataTests {

	@Test
	public void toDashedCaseCamelCase() {
		assertThat(toDashedCase("simpleCamelCase")).isEqualTo("simple-camel-case");
	}

	@Test
	public void toDashedCaseUpperCamelCaseSuffix() {
		assertThat(toDashedCase("myDLQ"), is("my-d-l-q"));
	}

	@Test
	public void toDashedCaseUpperCamelCaseMiddle() {
		assertThat(toDashedCase("someDLQKey"), is("some-d-l-q-key"));
	}

	@Test
	public void toDashedCaseWordsUnderscore() {
<<<<<<< HEAD
		assertThat(toDashedCase("Word_With_underscore"))
				.isEqualTo("word_with_underscore");
=======
		assertThat(toDashedCase("Word_With_underscore"), is("word-with-underscore"));
>>>>>>> 17f8a244
	}

	@Test
	public void toDashedCaseWordsSeveralUnderscores() {
<<<<<<< HEAD
		assertThat(toDashedCase("Word___With__underscore"))
				.isEqualTo("word___with__underscore");
=======
		assertThat(toDashedCase("Word___With__underscore"),
				is("word---with--underscore"));
>>>>>>> 17f8a244
	}

	@Test
	public void toDashedCaseLowerCaseUnderscore() {
<<<<<<< HEAD
		assertThat(toDashedCase("lower_underscore")).isEqualTo("lower_underscore");
	}

	@Test
	public void toDashedCaseUpperUnderscore() {
		assertThat(toDashedCase("UPPER_UNDERSCORE")).isEqualTo("upper_underscore");
	}

	@Test
	public void toDashedCaseMultipleUnderscores() {
		assertThat(toDashedCase("super___crazy")).isEqualTo("super___crazy");
	}

	@Test
	public void toDashedCaseUppercase() {
		assertThat(toDashedCase("UPPERCASE")).isEqualTo("uppercase");
=======
		assertThat(toDashedCase("lower_underscore"), is("lower-underscore"));
	}

	@Test
	public void toDashedCaseUpperUnderscoreSuffix() {
		assertThat(toDashedCase("my_DLQ"), is("my-d-l-q"));
	}

	@Test
	public void toDashedCaseUpperUnderscoreMiddle() {
		assertThat(toDashedCase("some_DLQ_key"), is("some-d-l-q-key"));
	}

	@Test
	public void toDashedCaseMultipleUnderscores() {
		assertThat(toDashedCase("super___crazy"), is("super---crazy"));
>>>>>>> 17f8a244
	}

	@Test
	public void toDashedCaseLowercase() {
		assertThat(toDashedCase("lowercase")).isEqualTo("lowercase");
	}

	private String toDashedCase(String name) {
		return ConfigurationMetadata.toDashedCase(name);
	}

}<|MERGE_RESOLUTION|>--- conflicted
+++ resolved
@@ -44,28 +44,18 @@
 
 	@Test
 	public void toDashedCaseWordsUnderscore() {
-<<<<<<< HEAD
 		assertThat(toDashedCase("Word_With_underscore"))
 				.isEqualTo("word_with_underscore");
-=======
-		assertThat(toDashedCase("Word_With_underscore"), is("word-with-underscore"));
->>>>>>> 17f8a244
 	}
 
 	@Test
 	public void toDashedCaseWordsSeveralUnderscores() {
-<<<<<<< HEAD
 		assertThat(toDashedCase("Word___With__underscore"))
 				.isEqualTo("word___with__underscore");
-=======
-		assertThat(toDashedCase("Word___With__underscore"),
-				is("word---with--underscore"));
->>>>>>> 17f8a244
 	}
 
 	@Test
 	public void toDashedCaseLowerCaseUnderscore() {
-<<<<<<< HEAD
 		assertThat(toDashedCase("lower_underscore")).isEqualTo("lower_underscore");
 	}
 
@@ -82,24 +72,8 @@
 	@Test
 	public void toDashedCaseUppercase() {
 		assertThat(toDashedCase("UPPERCASE")).isEqualTo("uppercase");
-=======
-		assertThat(toDashedCase("lower_underscore"), is("lower-underscore"));
-	}
-
-	@Test
-	public void toDashedCaseUpperUnderscoreSuffix() {
-		assertThat(toDashedCase("my_DLQ"), is("my-d-l-q"));
-	}
-
-	@Test
-	public void toDashedCaseUpperUnderscoreMiddle() {
-		assertThat(toDashedCase("some_DLQ_key"), is("some-d-l-q-key"));
-	}
-
-	@Test
 	public void toDashedCaseMultipleUnderscores() {
 		assertThat(toDashedCase("super___crazy"), is("super---crazy"));
->>>>>>> 17f8a244
 	}
 
 	@Test
